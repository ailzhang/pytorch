from __future__ import print_function
import sys
import os
import re
import shutil
import random
import tempfile
import unittest
import torch
import torch.nn as nn
import torch.utils.data
import torch.cuda
from torch.utils.checkpoint import checkpoint, checkpoint_sequential
import torch.hub as hub
from torch.autograd._functions.utils import prepare_onnx_paddings
from torch.autograd._functions.utils import check_onnx_broadcast
<<<<<<< HEAD
from common_utils import skipIfRocm, load_tests, IS_MACOS, IS_SANDCASTLE
=======
from common_utils import skipIfRocm, load_tests
>>>>>>> 3f72bcfc

# load_tests from common_utils is used to automatically filter tests for
# sharding on sandcastle. This line silences flake warnings
load_tests = load_tests

HAS_CUDA = torch.cuda.is_available()

from common_utils import TestCase, run_tests


class RandomDatasetMock(object):

    def __getitem__(self, index):
        return torch.tensor([torch.rand(1).item(), random.uniform(0, 1)])

    def __len__(self):
        return 1000


class TestCheckpoint(TestCase):

    # This runs checkpoint_sequential on each of the nets in
    # module_lists_to_compare, and compares them against the uncheckpointed model.
    # To compare, it checks outputs as well as input gradients and parameter gradients
    def _check_checkpoint_sequential(
        self,
        model,
        module_lists_to_compare,
        num_chunks,
        *inputs
    ):

        # not checkpointed
        if not isinstance(inputs, tuple):
            inputs = (inputs,)
        out = model(*inputs)
        out_not_checkpointed = out.data.clone()
        model.zero_grad()
        out.sum().backward()
        grad_not_checkpointed = {
            name: param.grad.data.clone()
            for name, param in model.named_parameters()
        }
        input_grad_not_checkpointed = [i.grad.data.clone() for i in inputs]
        for model_to_compare in module_lists_to_compare:
            # checkpointed model by passing list of modules
            detached_inputs = [i.detach() for i in inputs]
            for detached in detached_inputs:
                detached.requires_grad = True

            # pass list of modules to checkpoint
            out = checkpoint_sequential(model_to_compare, num_chunks, *detached_inputs)
            out_checkpointed = out.data.clone()
            model.zero_grad()
            out.sum().backward()
            grad_checkpointed = {
                name: param.grad.data.clone()
                for name, param in model.named_parameters()
            }
            input_grad_checkpointed = [d.grad.data.clone() for d in detached_inputs]
            # compare outputs as well as the gradients of input and parameters
            self.assertEqual(out_checkpointed, out_not_checkpointed)
            for i, j in zip(input_grad_not_checkpointed, input_grad_checkpointed):
                self.assertEqual(i, j)
            for name in grad_checkpointed:
                self.assertEqual(grad_checkpointed[name], grad_not_checkpointed[name])

    # Test whether checkpoint is being triggered or not. For this, we check
    # the number of times forward pass happens
    def test_checkpoint_trigger(self):

        class Net(nn.Module):

            def __init__(self):
                super(Net, self).__init__()
                self.counter = 0

            def forward(self, input_var):
                self.counter += 1
                return input_var

        # checkpointed
        modules = [Net() for _ in range(10)]
        for m in modules:
            self.assertEqual(m.counter, 0)
        input_var = torch.randn(3, 4, requires_grad=True)
        out = checkpoint_sequential(modules, 2, input_var)
        for m in modules:
            self.assertEqual(m.counter, 1)
        out.sum().backward()
        for m in modules[:(len(modules) // 2)]:
            self.assertEqual(m.counter, 2)
        for m in modules[(len(modules) // 2):]:
            self.assertEqual(m.counter, 1)

    def test_checkpoint_valid(self):
        model = nn.Sequential(
            nn.Linear(100, 50),
            nn.ReLU(),
            nn.Linear(50, 20),
            nn.ReLU(),
            nn.Linear(20, 5),
            nn.ReLU()
        )

        input_var = torch.randn(1, 100, requires_grad=True)

        # checkpointed
        chunks = 2
        modules = list(model.children())
        out = checkpoint_sequential(modules, chunks, input_var)
        with self.assertRaisesRegex(RuntimeError, "Checkpointing is not compatible"):
            torch.autograd.grad(
                outputs=[out], grad_outputs=[torch.ones(1, 5)], inputs=[input_var], create_graph=True
            )

    def test_checkpoint(self):
        model = nn.Sequential(
            nn.Linear(100, 50),
            nn.ReLU(),
            nn.Linear(50, 20),
            nn.ReLU(),
            nn.Linear(20, 5),
            nn.ReLU()
        )

        # Compare uncheckpointed model with its checkpointed counterparts
        # In addition to running checkpoint_sequential on the nn.Sequential
        # instance, we also run the function on the list of functions within
        # the module.
        self._check_checkpoint_sequential(
            model,
            [list(model.children()), model],
            2,
            torch.randn(1, 100, requires_grad=True)
        )

    def test_checkpoint_module_list_multiple_args(self):
        class ModuleListNet(nn.Module):
            def __init__(self):
                super(ModuleListNet, self).__init__()
                module_list = [
                    nn.Bilinear(100, 60, 50),
                    nn.ReLU(),
                    nn.Linear(50, 20),
                    nn.ReLU(),
                    nn.Linear(20, 5),
                    nn.ReLU(),
                ]
                self.module_list = nn.ModuleList(module_list)

            def forward(self, *inputs):
                for layer in self.module_list:
                    if isinstance(inputs, tuple):
                        inputs = layer(*inputs)
                    else:
                        inputs = layer(inputs)
                return inputs

        model = ModuleListNet()

        # Compare uncheckpointed model with its checkpointed counterparts
        # In addition to running checkpoint_sequential on the nn.ModuleList
        # instance, we also run the function on the list of functions within
        # the ModuleList.
        self._check_checkpoint_sequential(
            model,
            [list(model.module_list.children()), model.module_list],
            2,
            torch.randn(1, 100, requires_grad=True),
            torch.randn(1, 60, requires_grad=True)
        )

    def test_checkpoint_sequential_deprecated_multiple_args(self):
        class Two(nn.Module):
            def forward(self, a, b):
                return a, b

        model = nn.Sequential(Two())
        a = torch.randn(1, 100, requires_grad=True)
        b = torch.randn(1, 100, requires_grad=True)

        self.assertWarnsRegex(
            lambda: checkpoint_sequential(model, 1, a, b),
            'deprecated',
            'checkpoint_sequential with multiple args should be deprecated',
        )

    def test_checkpoint_sequential_deprecated_no_args(self):
        class Noop(nn.Module):
            def forward(self):
                pass

        model = nn.Sequential(Noop())

        self.assertWarnsRegex(
            lambda: checkpoint_sequential(model, 1),
            'deprecated',
            'checkpoint_sequential with no args should be deprecated',
        )

    def test_checkpoint_rng_cpu(self):
        for _ in range(5):
            inp = torch.randn(20000, device='cpu').requires_grad_()
            phase1 = torch.nn.Dropout()
            phase2 = torch.nn.Dropout()

            def run_fn(input):
                return phase2(input)

            state = torch.get_rng_state()

            out = phase1(inp)
            out = checkpoint(run_fn, out)
            out.sum().backward()
            grad_with_checkpointing = inp.grad

            torch.set_rng_state(state)

            inp.grad = None

            out = phase1(inp)
            out = run_fn(out)
            out.sum().backward()
            grad_no_checkpointing = inp.grad

            self.assertEqual(grad_with_checkpointing, grad_no_checkpointing)

    @unittest.skipIf(not HAS_CUDA, 'No CUDA')
    def test_checkpoint_rng_cuda(self):
        for _ in range(5):
            inp = torch.randn(20000, device='cuda').requires_grad_()
            phase1 = torch.nn.Dropout()
            phase2 = torch.nn.Dropout()

            def run_fn(input):
                return phase2(input)

            state = torch.cuda.get_rng_state()

            out = phase1(inp)
            out = checkpoint(run_fn, out)
            out.sum().backward()
            grad_with_checkpointing = inp.grad

            torch.cuda.set_rng_state(state)

            inp.grad = None

            out = phase1(inp)
            out = run_fn(out)
            out.sum().backward()
            grad_no_checkpointing = inp.grad

            self.assertEqual(grad_with_checkpointing, grad_no_checkpointing)

    def test_checkpoint_non_tensor(self):

        def run_fn(tensor1, tensor2):
            if tensor2 is None:
                return tensor1
            return tensor1 + tensor2

        input_var = torch.randn(1, 100, requires_grad=True)
        out = checkpoint(run_fn, input_var, None)
        out.sum().backward()


class TestDataLoader(TestCase):
    def setUp(self):
        self.dataset = torch.randn(5, 3, 3, 2)
        self.batch_size = 3

    def test_random_seed(self):
        def run():
            dataloader = torch.utils.data.DataLoader(RandomDatasetMock(),
                                                     batch_size=2,
                                                     num_workers=4,
                                                     shuffle=True)
            return next(iter(dataloader))

        torch.manual_seed(2018)
        x1 = run()
        torch.manual_seed(2018)
        x2 = run()
        self.assertEqual(x1, x2)

    def test_single_keep(self):
        dataloader = torch.utils.data.DataLoader(self.dataset,
                                                 batch_size=self.batch_size,
                                                 num_workers=0,
                                                 drop_last=False)
        dataiter = iter(dataloader)
        self.assertEqual(len(list(dataiter)), 2)

    def test_single_drop(self):
        dataloader = torch.utils.data.DataLoader(self.dataset,
                                                 batch_size=self.batch_size,
                                                 num_workers=0,
                                                 drop_last=True)
        dataiter = iter(dataloader)
        self.assertEqual(len(list(dataiter)), 1)

    @unittest.skip("FIXME: Intermittent CUDA out-of-memory error on Windows and time-out under ASAN")
    def test_multi_keep(self):
        dataloader = torch.utils.data.DataLoader(self.dataset,
                                                 batch_size=self.batch_size,
                                                 num_workers=2,
                                                 drop_last=False)
        dataiter = iter(dataloader)
        self.assertEqual(len(list(dataiter)), 2)

    def test_multi_drop(self):
        dataloader = torch.utils.data.DataLoader(self.dataset,
                                                 batch_size=self.batch_size,
                                                 num_workers=2,
                                                 drop_last=True)
        dataiter = iter(dataloader)
        self.assertEqual(len(list(dataiter)), 1)


test_dir = os.path.abspath(os.path.dirname(str(__file__)))


class TestFFI(TestCase):
    def test_deprecated(self):
        with self.assertRaisesRegex(ImportError, "torch.utils.ffi is deprecated. Please use cpp extensions instead."):
            from torch.utils.ffi import create_extension  # noqa: F401


@unittest.skipIf('SKIP_TEST_BOTTLENECK' in os.environ.keys(), 'SKIP_TEST_BOTTLENECK is set')
class TestBottleneck(TestCase):
    def _run(self, command):
        """Returns (return-code, stdout, stderr)"""
        import subprocess
        from common_utils import PY3

        p = subprocess.Popen(command, stdout=subprocess.PIPE,  # noqa
                             stderr=subprocess.PIPE, shell=True)
        output, err = p.communicate()
        rc = p.returncode
        if PY3:
            output = output.decode("ascii")
            err = err.decode("ascii")
        return (rc, output, err)

    def _run_bottleneck(self, test_file, scriptargs=''):
        curdir = os.path.dirname(os.path.abspath(__file__))
        filepath = '{}/{}'.format(curdir, test_file)
        if scriptargs != '':
            scriptargs = ' {}'.format(scriptargs)
        rc, out, err = self._run(
            '{} -m torch.utils.bottleneck {}{}'.format(sys.executable, filepath, scriptargs))
        return rc, out, err

    def _check_run_args(self):
        # Check that this fails due to missing args
        rc, out, err = self._run_bottleneck('bottleneck/test_args.py')
        self.assertEqual(rc, 2, None, self._fail_msg('Missing args should error', out + err))

        # This should succeed
        rc, out, err = self._run_bottleneck('bottleneck/test_args.py', '--foo foo --bar bar')
        self.assertEqual(rc, 0, None, self._fail_msg('Should pass args to script', out + err))

    def _fail_msg(self, msg, output):
        return '{}, output was:\n{}'.format(msg, output)

    def _check_environment_summary(self, output):
        results = re.search('Environment Summary', output)
        self.assertIsNotNone(results, self._fail_msg('Should have Enviroment Summary', output))

        # Up to five lines away from the heading, there should be the version number
        results = re.search(r'Environment Summary.*(\n.*){,5}\nPyTorch \d+\.\d+', output)
        self.assertIsNotNone(results, self._fail_msg('Should have PyTorch version', output))

    def _check_cprof_summary(self, output):
        results = re.search('cProfile output', output)
        self.assertIsNotNone(results, self._fail_msg('Should have cProfile output', output))

        # This assumes that after the cProfile output section we have
        # the autograd profiler output
        results = re.search(r'cProfile output.*(\n.*){6,50}\n.*autograd profiler output', output)
        self.assertIsNotNone(results, self._fail_msg(
            'Distance between cProfile and autograd prof out not in [6, 50] lines', output))

    def _check_autograd_summary(self, output):
        results = re.search('autograd profiler output', output)
        self.assertIsNotNone(results, self._fail_msg('Should have autograd profiler output', output))

        # This assumes that after the autograd profiler output is the end of the
        # output.
        results = re.search(r'autograd profiler output.*(\n.*){6,100}', output)
        self.assertIsNotNone(results, self._fail_msg(
            'Distance between autograd prof output and end of output not in [6, 100] lines', output))

    def _check_cuda(self, output):
        if HAS_CUDA:
            results = re.search('CUDA mode', output)
            self.assertIsNotNone(results, self._fail_msg('Should tell users CUDA', output))
        else:
            results = re.search('CUDA mode', output)
            self.assertIsNone(results, self._fail_msg('Should not tell users about CUDA', output))

    @unittest.skipIf(HAS_CUDA, 'CPU-only test')
    def test_bottleneck_cpu_only(self):
        rc, out, err = self._run_bottleneck('bottleneck/test.py')
        self.assertEqual(rc, 0, 'Run failed with\n{}'.format(err))

        self._check_run_args()
        self._check_environment_summary(out)
        self._check_autograd_summary(out)
        self._check_cprof_summary(out)
        self._check_cuda(out)

    @unittest.skipIf(not HAS_CUDA, 'No CUDA')
    @skipIfRocm
    def test_bottleneck_cuda(self):
        rc, out, err = self._run_bottleneck('bottleneck/test_cuda.py')
        self.assertEqual(rc, 0, 'Run failed with\n{}'.format(err))

        self._check_run_args()
        self._check_environment_summary(out)
        self._check_autograd_summary(out)
        self._check_cprof_summary(out)
        self._check_cuda(out)


from torch.utils.collect_env import get_pretty_env_info


class TestCollectEnv(TestCase):
    def test_smoke(self):
        info_output = get_pretty_env_info()
        self.assertTrue(info_output.count('\n') >= 17)


class TestONNXUtils(TestCase):
    def test_prepare_onnx_paddings(self):
        sizes = [2, 3, 4]
        pad = [1, 2, 3, 4]
        paddings = prepare_onnx_paddings(len(sizes), pad)
        self.assertEqual(paddings, [0, 3, 1, 0, 4, 2])

    def test_check_onnx_broadcast(self):

        def try_check_onnx_broadcast(dims1, dims2, expect_broadcast, expect_fail):
            broadcast = True
            fail = False
            try:
                broadcast = check_onnx_broadcast(dims1, dims2)
            except ValueError:
                fail = True
            self.assertEqual(broadcast, expect_broadcast)
            self.assertEqual(fail, expect_fail)

        # Case 1, check the case when len(dims1) < len(dims2) and numel(dims2) > 1
        dims1 = [3, 4]
        dims2 = [2, 3, 4]
        try_check_onnx_broadcast(dims1, dims2, True, True)

        # Case 2, check the case when len(dims1) < len(dims2) and numel(dims2) == 1
        dims1 = [3, 4]
        dims2 = [1, 1, 1]
        try_check_onnx_broadcast(dims1, dims2, True, False)

        # Case 3, check the case when len(dims1) > len(dims2) and numel(dims2) == 1
        dims1 = [1, 1]
        dims2 = [1]
        try_check_onnx_broadcast(dims1, dims2, True, False)

        # Case 4, check the case when len(dims1) > len(dims2) and dims1[x:] == dims2
        dims1 = [2, 3, 4]
        dims2 = [3, 4]
        try_check_onnx_broadcast(dims1, dims2, True, False)

        # Case 5, check the case when len(dims1) > len(dims2), but dims1[x:] != dims2
        dims1 = [2, 3, 4]
        dims2 = [1, 4]
        try_check_onnx_broadcast(dims1, dims2, True, True)

        # Case 6, check the equal case, no broadcast
        dims1 = [3, 4]
        dims2 = [3, 4]
        try_check_onnx_broadcast(dims1, dims2, False, False)

        # Case 7, check the case when len(dims1) == len(dims2), but dims1 != dims2
        dims1 = [3, 4]
        dims2 = [1, 4]
        try_check_onnx_broadcast(dims1, dims2, True, True)

        # Case 8, check the case when len(dims1) == len(dims2) and numel(s2) == 1
        dims1 = [3, 4]
        dims2 = [1, 1]
        try_check_onnx_broadcast(dims1, dims2, True, False)


def sum_of_state_dict(state_dict):
    s = 0
    for _, v in state_dict.items():
        s += v.sum()
    return s

SUM_OF_HUB_EXAMPLE = 431080
TORCHHUB_EXAMPLE_RELEASE_URL = 'https://github.com/ailzhang/torchhub_example/releases/download/0.1/mnist_init_ones'

<<<<<<< HEAD
@unittest.skipIf(IS_MACOS, 'Broken on macOS; see #26032')
@unittest.skipIf(IS_SANDCASTLE, 'Sandcastle cannot ping external')
=======
>>>>>>> 3f72bcfc
class TestHub(TestCase):
    def test_load_from_github(self):
        hub_model = hub.load(
            'ailzhang/torchhub_example',
            'mnist',
            pretrained=True,
            verbose=False)
        self.assertEqual(sum_of_state_dict(hub_model.state_dict()),
                         SUM_OF_HUB_EXAMPLE)

    def test_set_dir(self):
        temp_dir = tempfile.gettempdir()
        hub.set_dir(temp_dir)
        hub_model = hub.load(
            'ailzhang/torchhub_example',
            'mnist',
            pretrained=True,
            verbose=False)
        self.assertEqual(sum_of_state_dict(hub_model.state_dict()),
                         SUM_OF_HUB_EXAMPLE)
        assert os.path.exists(temp_dir + '/ailzhang_torchhub_example_master')
        shutil.rmtree(temp_dir + '/ailzhang_torchhub_example_master')

    def test_list_entrypoints(self):
        entry_lists = hub.list('ailzhang/torchhub_example', force_reload=True)
        self.assertObjectIn('mnist', entry_lists)

    def test_download_url_to_file(self):
        temp_file = os.path.join(tempfile.gettempdir(), 'temp')
        hub.download_url_to_file(TORCHHUB_EXAMPLE_RELEASE_URL, temp_file, progress=False)
        loaded_state = torch.load(temp_file)
        self.assertEqual(sum_of_state_dict(loaded_state),
                         SUM_OF_HUB_EXAMPLE)

    def test_load_state_dict_from_url(self):
        loaded_state = hub.load_state_dict_from_url(TORCHHUB_EXAMPLE_RELEASE_URL)
        self.assertEqual(sum_of_state_dict(loaded_state),
                         SUM_OF_HUB_EXAMPLE)

    def test_load_zip_checkpoint(self):
        hub_model = hub.load(
            'ailzhang/torchhub_example',
            'mnist_zip',
            pretrained=True,
            verbose=False)
        self.assertEqual(sum_of_state_dict(hub_model.state_dict()),
                         SUM_OF_HUB_EXAMPLE)


if __name__ == '__main__':
    run_tests()<|MERGE_RESOLUTION|>--- conflicted
+++ resolved
@@ -14,11 +14,7 @@
 import torch.hub as hub
 from torch.autograd._functions.utils import prepare_onnx_paddings
 from torch.autograd._functions.utils import check_onnx_broadcast
-<<<<<<< HEAD
-from common_utils import skipIfRocm, load_tests, IS_MACOS, IS_SANDCASTLE
-=======
-from common_utils import skipIfRocm, load_tests
->>>>>>> 3f72bcfc
+from common_utils import skipIfRocm, load_tests, IS_SANDCASTLE
 
 # load_tests from common_utils is used to automatically filter tests for
 # sharding on sandcastle. This line silences flake warnings
@@ -524,11 +520,7 @@
 SUM_OF_HUB_EXAMPLE = 431080
 TORCHHUB_EXAMPLE_RELEASE_URL = 'https://github.com/ailzhang/torchhub_example/releases/download/0.1/mnist_init_ones'
 
-<<<<<<< HEAD
-@unittest.skipIf(IS_MACOS, 'Broken on macOS; see #26032')
 @unittest.skipIf(IS_SANDCASTLE, 'Sandcastle cannot ping external')
-=======
->>>>>>> 3f72bcfc
 class TestHub(TestCase):
     def test_load_from_github(self):
         hub_model = hub.load(
