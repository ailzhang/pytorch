testBlocks
graph(%a : Tensor
      %b : Tensor
      %c : Tensor) {
  %2 : int = prim::Constant[value=1]()
  %3 : Tensor = aten::add(%a, %b, %2)
  %5 : Tensor = prim::If(%c)
    block0() {
      %6 : int = prim::Constant[value=1]()
      %7 : Tensor = aten::add(%3, %3, %6)
      -> (%7)
    }
    block1() {
      %8 : int = prim::Constant[value=1]()
      %9 : Tensor = aten::add(%b, %3, %8)
      %10 : int = prim::Constant[value=1]()
      %11 : Tensor = aten::add(%9, %3, %10)
      -> (%11)
    }
  %12 : int = prim::Constant[value=1]()
  %13 : Tensor = aten::add(%5, %3, %12)
  return (%13);
}

graph(%a : Tensor
      %b : Tensor
      %c : Tensor) {
  %2 : int = prim::Constant[value=1]()
  %3 : Tensor = aten::add(%a, %b, %2)
  %5 : Tensor = prim::If(%c)
    block0() {
      %8 : int = prim::Constant[value=1]()
      %9 : Tensor = aten::add(%b, %3, %8)
      %10 : int = prim::Constant[value=1]()
      %11 : Tensor = aten::add(%9, %3, %10)
      -> (%11)
    }
  %12 : int = prim::Constant[value=1]()
  %13 : Tensor = aten::add(%5, %3, %12)
  return (%13);
}

graph(%a : Tensor
      %b : Tensor
      %c : Tensor) {
  %3 : int = prim::Constant[value=1]()
  %4 : Tensor = aten::add(%a, %b, %3)
  %5 : Tensor = prim::If(%c)
    block0() {
      %6 : int = prim::Constant[value=1]()
      %7 : Tensor = aten::add(%b, %4, %6)
      %8 : int = prim::Constant[value=1]()
      %9 : Tensor = aten::add(%7, %4, %8)
      -> (%9)
    }
  %10 : int = prim::Constant[value=1]()
  %11 : Tensor = aten::add(%5, %4, %10)
  return (%11);
}

testCreateAutodiffSubgraphs
graph(%0 : Tensor
      %1 : Tensor
      %2 : Tensor
      %3 : Tensor
      %4 : Tensor) {
  %7 : int = prim::Constant[value=1]()
  %23 : Tensor, %24 : Tensor = prim::DifferentiableGraph_0(%2, %1, %4, %0, %3)
  return (%23, %24);
}
with prim::DifferentiableGraph_0 = graph(%13 : Tensor
      %32 : Tensor
      %33 : Tensor
      %35 : Tensor
      %36 : Tensor) {
  %37 : Tensor = aten::mm(%35, %36)
  %34 : Tensor = aten::mm(%32, %33)
  %30 : int = prim::Constant[value=1]()
  %31 : Tensor = aten::add(%37, %34, %30)
  %24 : Tensor, %25 : Tensor, %26 : Tensor, %27 : Tensor = prim::ConstantChunk[chunks=4, dim=1](%31)
  %22 : Tensor = aten::sigmoid(%24)
  %20 : Tensor = aten::sigmoid(%27)
  %18 : Tensor = aten::tanh(%26)
  %16 : Tensor = aten::sigmoid(%25)
  %14 : Tensor = aten::mul(%16, %13)
  %11 : Tensor = aten::mul(%22, %18)
  %8 : Tensor = aten::add(%14, %11, %30)
  %4 : Tensor = aten::tanh(%8)
  %2 : Tensor = aten::mul(%20, %4)
  return (%2, %8);
}

testDifferentiate
graph(%0 : Float(2, 3, 4)
      %1 : Float(2, 3, 4)) {
  %2 : Float(2, 3, 4) = aten::mul(%0, %1)
  %3 : Float(2, 3, 4) = aten::mul(%2, %0)
  %4 : int = prim::Constant[value=1]()
  %7 : int[] = aten::size(%3)
  %5 : Float(2, 3, 4) = aten::add(%3, %1, %4)
  return (%5, %2, %7);
}
graph(%0 : Float(2, 3, 4)
      %1 : Float(2, 3, 4)
      %2 : Float(2, 3, 4)
      %3 : Float(2, 3, 4)
      %4 : Float(2, 3, 4)
      %5 : int[]) {
  %7 : int = prim::Constant[value=1]()
  %6 : int[] = aten::size(%3)
  %8 : Tensor, %9 : Tensor = prim::GradOf[name="aten::add"](%0)
    block0() {
      %10 : Tensor = prim::SumToSize(%0, %5)
      %11 : Float(2, 3, 4) = aten::mul(%0, %7)
      %12 : Tensor = prim::SumToSize(%11, %6)
      -> (%10, %12)
    }
  %13 : Tensor, %14 : Tensor = prim::GradOf[name="aten::mul"](%8)
    block0() {
      %15 : Tensor = aten::mul(%8, %2)
      %16 : Tensor = aten::reduce_as(%15, %4)
      %17 : Tensor = aten::mul(%8, %4)
      %18 : Tensor = aten::reduce_as(%17, %2)
      -> (%16, %18)
    }
  %19 : Tensor = prim::AutogradAdd(%1, %13)
  %20 : Tensor, %21 : Tensor = prim::GradOf[name="aten::mul"](%19)
    block0() {
      %22 : Tensor = aten::mul(%19, %3)
      %23 : Tensor = aten::reduce_as(%22, %2)
      %24 : Tensor = aten::mul(%19, %2)
      %25 : Tensor = aten::reduce_as(%24, %3)
      -> (%23, %25)
    }
  %26 : Tensor = prim::AutogradAdd(%14, %20)
  %27 : Tensor = prim::AutogradAdd(%9, %21)
  return (%26, %27);
}

testDifferentiateWithRequiresGrad
graph(%0 : Float(*)
      %1 : Float(*)) {
  %2 : Float(*) = aten::mul(%1, %1)
  %3 : int = prim::Constant[value=1]()
  %4 : Float(*) = aten::add(%2, %1, %3)
  %28 : int[] = aten::size(%4)
  %6 : Float(*) = aten::add(%4, %0, %3)
  %7 : Float(*) = aten::mul(%6, %0)
  %11 : int[] = aten::size(%7)
  %14 : int[] = aten::size(%1)
  %9 : Float(*) = aten::add(%7, %1, %3)
<<<<<<< HEAD
  return (%4, %9, %28, %6, %11, %14);
=======
  return (%4, %9, %6, %11);
>>>>>>> 656b565a
}
graph(%0 : Float(*)
      %1 : Float(*)
      %2 : Float(*)
<<<<<<< HEAD
      %3 : int[]
      %4 : Float(*)
      %5 : int[]
      %6 : int[]) {
  %8 : int = prim::Constant[value=1]()
  %7 : int[] = aten::size(%2)
  %10 : Tensor, %11 : Tensor = prim::GradOf[name="aten::add"](%0)
    block0() {
      %12 : Tensor = prim::SumToSize(%0, %5)
      %13 : Tensor = aten::mul(%0, %8)
      %14 : Tensor = prim::SumToSize(%13, %6)
      -> (%12, %14)
    }
  %15 : Tensor, %16 : Tensor = prim::GradOf[name="aten::mul"](%10)
    block0() {
      %17 : Tensor = aten::mul(%10, %2)
      %18 : Tensor = aten::reduce_as(%17, %4)
      %19 : Tensor = aten::mul(%10, %4)
      %20 : Tensor = aten::reduce_as(%19, %2)
      -> (%18, %20)
    }
  %21 : Tensor = prim::AutogradAdd(%1, %15)
  %22 : Tensor, %23 : Tensor = prim::GradOf[name="aten::add"](%21)
    block0() {
      %24 : Tensor = prim::SumToSize(%21, %3)
      %25 : Tensor = aten::mul(%21, %8)
      %26 : Tensor = prim::SumToSize(%25, %7)
      -> (%24, %26)
    }
  %27 : Tensor = prim::AutogradAdd(%16, %23)
  return (%27);
=======
      %3 : Float(*)
      %4 : int[]) {
  %7 : int = prim::Constant[value=1]()
  %5 : int[] = aten::size(%3)
  %6 : int[] = aten::size(%2)
  %8 : Tensor = prim::GradOf[name="aten::add"](%0)
    block0() {
      %9 : Tensor = prim::SumToSize(%0, %4)
      -> (%9)
    }
  %10 : Tensor, %11 : Tensor = prim::GradOf[name="aten::mul"](%8)
    block0() {
      %12 : Tensor = aten::mul(%8, %2)
      %13 : Tensor = prim::SumToSize(%12, %5)
      %14 : Tensor = aten::mul(%8, %3)
      %15 : Tensor = prim::SumToSize(%14, %6)
      -> (%13, %15)
    }
  %16 : Tensor = prim::AutogradAdd(%1, %10)
  %17 : Tensor = prim::GradOf[name="aten::add"](%16)
    block0() {
      %18 : Tensor = aten::mul(%16, %7)
      %19 : Tensor = prim::SumToSize(%18, %6)
      -> (%19)
    }
  %20 : Tensor = prim::AutogradAdd(%11, %17)
  return (%20);
>>>>>>> 656b565a
}
<|MERGE_RESOLUTION|>--- conflicted
+++ resolved
@@ -106,35 +106,37 @@
       %3 : Float(2, 3, 4)
       %4 : Float(2, 3, 4)
       %5 : int[]) {
-  %7 : int = prim::Constant[value=1]()
-  %6 : int[] = aten::size(%3)
-  %8 : Tensor, %9 : Tensor = prim::GradOf[name="aten::add"](%0)
+  %9 : int = prim::Constant[value=1]()
+  %6 : int[] = aten::size(%4)
+  %7 : int[] = aten::size(%3)
+  %8 : int[] = aten::size(%2)
+  %10 : Tensor, %11 : Tensor = prim::GradOf[name="aten::add"](%0)
     block0() {
-      %10 : Tensor = prim::SumToSize(%0, %5)
-      %11 : Float(2, 3, 4) = aten::mul(%0, %7)
-      %12 : Tensor = prim::SumToSize(%11, %6)
-      -> (%10, %12)
+      %12 : Tensor = prim::SumToSize(%0, %5)
+      %13 : Float(2, 3, 4) = aten::mul(%0, %9)
+      %14 : Tensor = prim::SumToSize(%13, %7)
+      -> (%12, %14)
     }
-  %13 : Tensor, %14 : Tensor = prim::GradOf[name="aten::mul"](%8)
+  %15 : Tensor, %16 : Tensor = prim::GradOf[name="aten::mul"](%10)
     block0() {
-      %15 : Tensor = aten::mul(%8, %2)
-      %16 : Tensor = aten::reduce_as(%15, %4)
-      %17 : Tensor = aten::mul(%8, %4)
-      %18 : Tensor = aten::reduce_as(%17, %2)
-      -> (%16, %18)
+      %17 : Tensor = aten::mul(%10, %2)
+      %18 : Tensor = prim::SumToSize(%17, %6)
+      %19 : Tensor = aten::mul(%10, %4)
+      %20 : Tensor = prim::SumToSize(%19, %8)
+      -> (%18, %20)
     }
-  %19 : Tensor = prim::AutogradAdd(%1, %13)
-  %20 : Tensor, %21 : Tensor = prim::GradOf[name="aten::mul"](%19)
+  %21 : Tensor = prim::AutogradAdd(%1, %15)
+  %22 : Tensor, %23 : Tensor = prim::GradOf[name="aten::mul"](%21)
     block0() {
-      %22 : Tensor = aten::mul(%19, %3)
-      %23 : Tensor = aten::reduce_as(%22, %2)
-      %24 : Tensor = aten::mul(%19, %2)
-      %25 : Tensor = aten::reduce_as(%24, %3)
-      -> (%23, %25)
+      %24 : Tensor = aten::mul(%21, %3)
+      %25 : Tensor = prim::SumToSize(%24, %8)
+      %26 : Tensor = aten::mul(%21, %2)
+      %27 : Tensor = prim::SumToSize(%26, %7)
+      -> (%25, %27)
     }
-  %26 : Tensor = prim::AutogradAdd(%14, %20)
-  %27 : Tensor = prim::AutogradAdd(%9, %21)
-  return (%26, %27);
+  %28 : Tensor = prim::AutogradAdd(%16, %22)
+  %29 : Tensor = prim::AutogradAdd(%11, %23)
+  return (%28, %29);
 }
 
 testDifferentiateWithRequiresGrad
@@ -143,54 +145,17 @@
   %2 : Float(*) = aten::mul(%1, %1)
   %3 : int = prim::Constant[value=1]()
   %4 : Float(*) = aten::add(%2, %1, %3)
-  %28 : int[] = aten::size(%4)
+  %26 : int[] = aten::size(%4)
   %6 : Float(*) = aten::add(%4, %0, %3)
   %7 : Float(*) = aten::mul(%6, %0)
   %11 : int[] = aten::size(%7)
   %14 : int[] = aten::size(%1)
   %9 : Float(*) = aten::add(%7, %1, %3)
-<<<<<<< HEAD
-  return (%4, %9, %28, %6, %11, %14);
-=======
   return (%4, %9, %6, %11);
->>>>>>> 656b565a
 }
 graph(%0 : Float(*)
       %1 : Float(*)
       %2 : Float(*)
-<<<<<<< HEAD
-      %3 : int[]
-      %4 : Float(*)
-      %5 : int[]
-      %6 : int[]) {
-  %8 : int = prim::Constant[value=1]()
-  %7 : int[] = aten::size(%2)
-  %10 : Tensor, %11 : Tensor = prim::GradOf[name="aten::add"](%0)
-    block0() {
-      %12 : Tensor = prim::SumToSize(%0, %5)
-      %13 : Tensor = aten::mul(%0, %8)
-      %14 : Tensor = prim::SumToSize(%13, %6)
-      -> (%12, %14)
-    }
-  %15 : Tensor, %16 : Tensor = prim::GradOf[name="aten::mul"](%10)
-    block0() {
-      %17 : Tensor = aten::mul(%10, %2)
-      %18 : Tensor = aten::reduce_as(%17, %4)
-      %19 : Tensor = aten::mul(%10, %4)
-      %20 : Tensor = aten::reduce_as(%19, %2)
-      -> (%18, %20)
-    }
-  %21 : Tensor = prim::AutogradAdd(%1, %15)
-  %22 : Tensor, %23 : Tensor = prim::GradOf[name="aten::add"](%21)
-    block0() {
-      %24 : Tensor = prim::SumToSize(%21, %3)
-      %25 : Tensor = aten::mul(%21, %8)
-      %26 : Tensor = prim::SumToSize(%25, %7)
-      -> (%24, %26)
-    }
-  %27 : Tensor = prim::AutogradAdd(%16, %23)
-  return (%27);
-=======
       %3 : Float(*)
       %4 : int[]) {
   %7 : int = prim::Constant[value=1]()
@@ -218,5 +183,4 @@
     }
   %20 : Tensor = prim::AutogradAdd(%11, %17)
   return (%20);
->>>>>>> 656b565a
 }
