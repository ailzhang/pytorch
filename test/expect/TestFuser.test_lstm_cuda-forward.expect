--- conflicted
+++ resolved
@@ -28,7 +28,6 @@
   %17 : Tensor, %18 : Tensor, %19 : Tensor, %20 : Tensor = prim::ListUnpack(%16)
   %21 : int[] = prim::BroadcastSizes(%11, %12)
   %22 : int[] = prim::BroadcastSizes(%21, %13)
-<<<<<<< HEAD
   %other_size.6 : int[] = aten::size(%0)
   %hy : Float(*, *), %25 : Float(*, *), %cy : Float(*, *), %outgate.1 : Float(*, *), %cellgate.1 : Float(*, *), %forgetgate.1 : Float(*, *), %ingate.1 : Float(*, *) = prim::FusionGroup_0(%0, %20, %19, %18, %17)
   %31 : int[] = aten::size(%25)
@@ -38,28 +37,12 @@
   %35 : int[] = aten::size(%ingate.1)
   %36 : int[] = prim::BroadcastSizes(%34, %other_size.6)
   %37 : int[] = prim::BroadcastSizes(%35, %33)
-  return (%hy, %cy, %7, %9, %11, %12, %21, %13, %22, %14, %ingate.1, %forgetgate.1, %cellgate.1, %outgate.1, %34, %other_size.6, %35, %33, %36, %37, %25, %32, %31);
-}
-with prim::FusionGroup_0 = graph(%0 : Float(*, *)
-      %1 : Tensor
-      %2 : Tensor
-      %3 : Tensor
-      %4 : Tensor) {
-=======
-  %hy : Float(*, *), %24 : Float(*, *), %cy : Float(*, *), %outgate.1 : Float(*, *), %cellgate.1 : Float(*, *), %forgetgate.1 : Float(*, *), %ingate.1 : Float(*, *) = prim::FusionGroup_0(%0, %20, %19, %18, %17)
-  %30 : int[] = aten::size(%0)
-  %31 : int[] = aten::size(%cellgate.1)
-  %32 : int[] = aten::size(%forgetgate.1)
-  %33 : int[] = aten::size(%ingate.1)
-  %34 : int[] = prim::BroadcastSizes(%32, %30)
-  %35 : int[] = prim::BroadcastSizes(%33, %31)
-  return (%hy, %cy, %7, %9, %11, %12, %21, %13, %22, %14, %ingate.1, %forgetgate.1, %cellgate.1, %outgate.1, %34, %35, %24)
+  return (%hy, %cy, %7, %9, %11, %12, %21, %13, %22, %14, %ingate.1, %forgetgate.1, %cellgate.1, %outgate.1, %34, %other_size.6, %35, %33, %36, %37, %25, %32, %31)
 with prim::FusionGroup_0 = graph(%0 : Float(*, *),
       %1 : Tensor,
       %2 : Tensor,
       %3 : Tensor,
       %4 : Tensor):
->>>>>>> f79563a6
   %5 : Float(*, *), %6 : Float(*, *), %7 : Float(*, *), %8 : Float(*, *) = prim::ConstantChunk[chunks=4, dim=1](%4)
   %9 : Float(*, *), %10 : Float(*, *), %11 : Float(*, *), %12 : Float(*, *) = prim::ConstantChunk[chunks=4, dim=1](%3)
   %13 : Float(*, *), %14 : Float(*, *), %15 : Float(*, *), %16 : Float(*, *) = prim::ConstantChunk[chunks=4, dim=1](%2)
