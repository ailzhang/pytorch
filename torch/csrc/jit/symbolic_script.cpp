#include <torch/csrc/jit/symbolic_script.h>

namespace torch {
namespace jit {
namespace {
std::mutex lock;
const std::vector<std::string> functions = {
    R"(

        ####     HELPER FUNCTIONS           ###
        ####     PREFIX: AD_                ###
        ####     SCHEMA NOT SAVED IN CACHE  ###

        def AD_unsqueeze_multiple(t,
                                  dims: List[int],
                                  n_dims: int):
            seen = [False] * n_dims
            for i in range(len(dims)):
                seen[dims[i]] = True

            for d in range(n_dims):
                if seen[d]:
                    t = t.unsqueeze(d)
            return t

        def AD_sum_backward(grad,
                            sizes: List[int],
                            dims: List[int],
                            keepdim: bool):
            if not keepdim and len(sizes) > 0:
                if len(dims) == 1:
                    return grad.unsqueeze(dims[0]).expand(sizes)
                else:
                    res = AD_unsqueeze_multiple(grad, dims, len(sizes))
                    return res.expand(sizes)
            else:
                return grad.expand(sizes)

        def AD_logsumexp_backward(grad, self, result,
                                  dim: List[int],
                                  keepdim: bool):
            if not keepdim and self.dim() != 0:
                n_dims = len(self.size())
                grad = AD_unsqueeze_multiple(grad, dim, n_dims)
                result = AD_unsqueeze_multiple(result, dim, n_dims)
            return grad * (self - result).exp()

        def mean_0(self):
            self_size = self.size()
            self_numel = self.numel()
            def backward(grad_output):
                grad_self = grad_output.expand(self_size) / self_numel
                return grad_self

            return torch.mean(self), backward

        def mean_1(self,
                   dim: List[int],
                   keepdim: bool):
            self_size = self.size()
            def backward(grad_output):
                grad_self = AD_sum_backward(grad_output, self_size, dim, keepdim) / AD_safe_size(self_size, dim)
                return grad_self, None, None

            return torch.mean(self, dim, keepdim), backward

        def logsumexp(self,
                      dim: List[int],
                      keepdim: bool):
            result = torch.logsumexp(self, dim, keepdim)
            self_dim = self.dim()
            def backward(grad_output):
                grad_self = AD_logsumexp_backward(grad_output, self, result, dim, keepdim)
                return grad_self, None, None

            return result, backward

        def AD_bool_to_int(b: bool):
            # FIXME: torchscript: int - bool
            if b:
                i = 1
            else:
                i = 0
            return i

        def AD_var_backward_0(grad, self, unbiased: bool):
            b = AD_bool_to_int(unbiased)

            # FIXME: torchscript: div(float, float)
            return  grad * (self - self.mean()) * 2.0 / (self.numel() - b)

        def AD_safe_size(sizes: List[int],
                         dims: List[int]):
            if len(sizes) == 0:
                return 1

            size = 1
            for i in range(len(dims)):
                d = dims[i]
                size *= sizes[d]

            return size

        def AD_var_backward_1(grad,
                              self,
                              dim: List[int],
                              unbiased: bool,
                              keepdim: bool):
            if self.dim() == 0:
                return AD_var_backward_0(grad, self, unbiased)
            self_size = self.size()
            b = AD_bool_to_int(unbiased)
            if not keepdim and self.dim() > 1:
                grad = AD_unsqueeze_multiple(grad, dim, len(self_size))

            # FIXME: torchscript: div(float, float)
            return grad * (self - self.mean(dim, True)) * 2.0 / (AD_safe_size(self_size, dim) - b)

        def std_0(self,
                  unbiased: bool=True):
            std_out = torch.std(self, unbiased)
            def backward(grad_output):
                grad_self = AD_var_backward_0(grad_output / (std_out * 2), self, unbiased)
                return grad_self, None

            return std_out, backward

        def std_1(self,
                  dim: List[int],
                  unbiased: bool,
                  keepdim: bool):
            std_out = torch.std(self, dim, unbiased, keepdim)
            def backward(grad_output):
                grad_self = AD_var_backward_1(grad_output / (std_out * 2), self, dim, unbiased, keepdim)
                return grad_self, None, None, None

            return std_out, backward

        def var_0(self,
                  unbiased: bool=True):
            def backward(grad_output):
                grad_self = AD_var_backward_0(grad_output, self, unbiased)
                return grad_self, None

            return torch.var(self, unbiased), backward

        def var_1(self,
                  dim: List[int],
                  unbiased: bool,
                  keepdim: bool):
            def backward(grad_output):
                grad_self = AD_var_backward_1(grad_output, self, dim, unbiased, keepdim)
                return grad_self, None, None, None

            return torch.var(self, dim, unbiased, keepdim), backward

        def AD_index_select_backward(grad,
                                     dim: int,
                                     indices,
                                     sizes: List[int],
                                     keepdim: bool):
            if not keepdim and len(sizes) > 0:
                grad = grad.unsqueeze(dim)
                indices = indices.unsqueeze(dim)

            # FIXME: torchscript: torch.zeros(sizes, grad.options())
            return torch.zeros(sizes).to(grad).scatter_(dim, indices, grad)

        # def topk(self,
        #          k: int,
        #          dim: int = -1,
        #          largest: bool = True,
        #          sorted: bool = True):
        #     result0, result1 = torch.topk(self, k, dim, largest, sorted)
        #     self_size = self.size()
        #     def backward(grad_output):
        #         grad_self = AD_index_select_backward(grad_output, dim, result1, self_size, True)
        #         return grad_self, None, None, None, None

        #     return result0, result1, backward

        # def kthvalue(self,
        #              k: int,
        #              dim: int,
        #              keepdim: bool):
        #     result0, result1 = torch.kthvalue(self, k, dim, keepdim)
        #     self_size = self.size()
        #     def backward(grad_output):
        #         grad_self = AD_index_select_backward(grad_output, dim, result1, self_size, keepdim)
        #         return grad_self, None, None, None

        #     return result0, result1, backward

        def AD_mm_backward_self(grad, mat2):
            return grad.mm(mat2.t())

        def AD_mm_backward_mat2(grad, self):
            return self.t().mm(grad)

        def mm(self, mat2):
            def backward(grad_output):
                grad_self = AD_mm_backward_self(grad_output, mat2)
                grad_mat2 = AD_mm_backward_mat2(grad_output, self)
                return grad_self, grad_mat2

            return torch.mm(self, mat2), backward

        def AD_permute_backward(grad,
                                fwd_dims: List[int]):
            ndims = len(fwd_dims)
            dims = [0] * ndims

            for i in range(ndims):
                dims[fwd_dims[i]] = i

            return grad.permute(dims)

        def permute(self,
                    dims: List[int]):
            def backward(grad_output):
                grad_self = AD_permute_backward(grad_output, dims)
                return grad_self, None

            return torch.permute(self, dims), backward

        def AD_select_backward(grad,
                               input_sizes: List[int],
                               dim: int,
                               index: int):
            # FIXME: torchscript: torch.zeros(sizes, grad.options())
            grad_input = torch.zeros(input_sizes).to(grad)
            grad_input.select(dim, index).copy_(grad)
            return grad_input

        # TODO: fix torch.zeros(sizes, grad.options()) before enabling select, topk, kthvalue
        # def select(self,
        #            dim: int,
        #            index: int):
        #     self_size = self.size()
        #     def backward(grad_output):
        #         grad_self = AD_select_backward(grad_output, self_size, dim, index)
        #         return grad_self, None, None

        #     return torch.select(self, dim, index), backward

        def AD_slice_backward(grad,
                              input_sizes: List[int],
                              dim: int,
                              start: int,
                              end: int,
                              step: int):
            # FIXME: torchscript: torch.zeros(sizes, grad.options())
            grad_input = torch.zeros(input_sizes).to(grad)
            grad_input.slice(dim, start, end, step).copy_(grad)
            return grad_input

        # DON'T enable slice unless we can correctly handle view ops in graph executor.
        # It triggers failure of TestJit.test_sample in test_distributions.py.
        # def slice(self,
        #           dim: int=0,
        #           start: int=0,
        #           end: int=9223372036854775807,
        #           step: int=1):
        #     def backward(grad_output):
        #         grad_self = AD_slice_backward(grad_output, self.size(), dim, start, end, step)
        #         return grad_self, None, None, None, None

        #     return torch.slice(self, dim, start, end, step), backward

        def AD_unsqueeze_to_0(self,
                              sizes: List[int]):
            ndims = len(sizes)
            for i in range(ndims):
                if sizes[i] == 1:
                    self = self.unsqueeze(i)

            return self

        def AD_unsqueeze_to_1(self,
                              dim: int,
                              sizes: List[int]):
            if len(sizes) > 0 and sizes[dim] == 1:
                return self.unsqueeze(dim)
            return self

        def squeeze_0(self):
            self_size = self.size()
            def backward(grad_output):
                grad_self = AD_unsqueeze_to_0(grad_output, self_size)
                return grad_self

            return torch.squeeze(self), backward

        def squeeze_1(self,
                      dim: int):
            self_size = self.size()
            def backward(grad_output):
                grad_self = AD_unsqueeze_to_1(grad_output, dim, self_size)
                return grad_self, None

            return torch.squeeze(self, dim), backward

        def AD_infer_size(a: List[int],
                          b: List[int]):
            dimsA = len(a)
            dimsB = len(b)

            ndim = dimsA if dimsA > dimsB else dimsB
            expand_sizes = [0] * ndim

            for i in range(ndim):
                idx = - i + ndim - 1
                sizeA = a[i] if dimsA + i >= 0 else 1
                sizeB = b[i] if dimsB + i >= 0 else 1

                # Assert sizeA == sizeB or sizeA == 1 or sizeB == 1
                expand_sizes[i] = sizeB if sizeA == 1 else sizeA

            return expand_sizes

        def AD_bmm_backward_self(grad, mat2):
            return grad.bmm(mat2.transpose(1, 2))

        def AD_bmm_backward_mat2(grad, self):
            return self.transpose(1, 2).bmm(grad)

        def bmm(self, mat2):
            def backward(grad_output):
                grad_self = AD_bmm_backward_self(grad_output, mat2)
                grad_mat2 = AD_bmm_backward_mat2(grad_output, self)
                return grad_self, grad_mat2
            return torch.bmm(self, mat2), backward

        def AD_mat_transpose(mat):
            dim = mat.dim()
            if dim == 1:
                out = mat
            elif dim == 2:
                out = mat.t()
            else:
                dims = rangelist(dim)
                dims[-1] = dim - 2
                dims[-2] = dim - 1
                out = mat.permute(dims)
            return out

        def AD_matmul_size(mat1, mat2,
                           out_size: List[int]):
            dim1 = mat1.dim()
            dim2 = mat2.dim()
            dim_out = len(out_size)
            if dim1 == 0 or dim2 == 0:
                out = mat1 * mat2
            elif dim1 + dim2 == dim_out:
                if dim2 == 1:
                    target_dim2 = 0
                else:
                    target_dim2 = -2
                out = torch.matmul(mat1.unsqueeze(dim1), mat2.unsqueeze(target_dim2))
            elif dim_out == dim1 - dim2:
                out = torch.matmul(mat1, mat2.unsqueeze(dim2)).squeeze(-1)
            elif dim_out == dim2 - dim1:
                out = torch.matmul(mat1.unsqueeze(-2), mat2).squeeze(-2)
            else:
                out = torch.matmul(mat1, mat2)
            return out

        def matmul(self, other):
            def backward(grad_output):
                self_size = self.size()
                other_size = other.size()
                grad_self = AD_matmul_size(grad_output, AD_mat_transpose(other), self_size)._grad_sum_to_size(self_size)
                grad_other = AD_matmul_size(AD_mat_transpose(self), grad_output, other_size)._grad_sum_to_size(other_size)
                return grad_self, grad_other

            return torch.matmul(self, other), backward
    )",
    R"(
        def _dim_arange(like,
                        dim: int):
            def backward(grad_output):
                return None, None

            return torch._dim_arange(like, dim), backward

        def contiguous(self):
            def backward(grad_output):
                return None

            return self.contiguous(), backward

        def dot(self, tensor):
            def backward(grad_output):
                grad_self = grad_output * tensor
                grad_tensor = grad_output * self
                return grad_self, grad_tensor

            return torch.dot(self, tensor), backward

        def erf(self):
            def backward(grad_output):
                # Precomputed constant C = 2.0 / math.sqrt(math.pi)
                C = 1.1283791670955126
                grad_self =  C * torch.exp(- self * self) * grad_output
                return grad_self

            return torch.erf(self), backward

        def expand(self,
                   size: List[int],
                   *,
                   implicit: bool=False):
            self_size = self.size()
            def backward(grad_output):
                grad_self = torch._grad_sum_to_size(grad_output, self_size)
                return grad_self, None, None

            return torch.expand(self, size, implicit=implicit), backward

        def expand_as(self, other):
            self_size = self.size()
            def backward(grad_output):
                grad_self = grad_output._grad_sum_to_size(self_size)
                return grad_self, None

            return torch.expand_as(self, other), backward

        def full_like(self,
                      fill_value: float):
            def backward(grad_output):
                return None, None

            return torch.full_like(self, fill_value), backward

        def mul(self, other):
            def backward(grad_output):
                # self & other are used in backward. No need to pass in their size
                # from forward pass
                grad_self = (grad_output * other)._grad_sum_to_size(self.size())
                grad_other = (grad_output * self)._grad_sum_to_size(other.size())
                return grad_self, grad_other

            return self * other, backward

        def mv(self, vec):
            def backward(grad_output):
                grad_self = grad_output.ger(vec)
                grad_vec = self.t().mv(grad_output)
                return grad_self, grad_vec

            return torch.mv(self, vec), backward

        def nonzero(self):
            def backward(grad_output):
                return None

            return torch.nonzero(self), backward

        def ones_like(self):
            def backward(grad_output):
                return None

            return torch.ones_like(self), backward

        def pow_0(self,
                  exponent: float):
            def backward(grad_output):
                grad_self = torch.where(torch.tensor(exponent == 0.0), torch.zeros_like(self), grad_output * exponent * torch.pow(self, exponent - 1))
                return grad_self, None

            return torch.pow(self, exponent), backward

        def pow_1(self, exponent):
            def backward(grad_output):
                # self & exponent are used in backward, no need to pass in its size explicitly
                grad_self = torch.where(exponent == 0.0, torch.zeros_like(self), grad_output * exponent * torch.pow(self, exponent - 1))._grad_sum_to_size(self.size())
                grad_exponent = (grad_output * torch.pow(self, exponent) * torch.log(self))._grad_sum_to_size(exponent.size())
                return grad_self, grad_exponent

            return torch.pow(self, exponent), backward

        def pow_2(self: float,
                  exponent):
            def backward(grad_output):
                grad_exponent = grad_output * torch.pow(self, exponent) * torch.log(torch.tensor(self))
                return None, grad_exponent

            return torch.pow(self, exponent), backward

        def rsub_0(self, other,
                   alpha: float = 1.0):
            self_size = self.size()
            other_size = other.size()
            def backward(grad_output):
                grad_self = (- grad_output * alpha)._grad_sum_to_size(self_size)
                grad_other = (grad_output)._grad_sum_to_size(other_size)
                return grad_self, grad_other, None

            return torch.rsub(self, other, alpha), backward

        def rsub_1(self,
                   other: float,
                   alpha: float = 1.0):
            self_size = self.size()
            def backward(grad_output):
                grad_self = (- grad_output * alpha)._grad_sum_to_size(self_size)
                return grad_self, None, None

            return torch.rsub(self, other, alpha), backward

        def sqrt(self):
            result = torch.sqrt(self)
            def backward(grad_output):
                grad_self = grad_output / (2 * result)
                return grad_self

            return result, backward

        def t(self):
            def backward(grad_output):
                grad_self = torch.t(grad_output)
                return grad_self

            return torch.t(self), backward

        def to_0(self,
                 device: Optional[Device],
                 dtype: Optional[int],
                 non_blocking: bool=False,
                 copy: bool=False):
            self_device = self.device
            self_dtype = self.dtype
            if device is not None:
                result = self.to(device, dtype=dtype, non_blocking=non_blocking, copy=copy)
            else:
                result = self.to(dtype, non_blocking=non_blocking, copy=copy)
            def backward(grad_output):
                grad_self = grad_output.to(self_device, dtype=self_dtype, non_blocking=non_blocking, copy=copy)
                return grad_self, None, None, None, None

            return result, backward


        def to_1(self,
                 dtype: int,
                 non_blocking: bool=False,
                 copy: bool=False):
            self_dtype = self.dtype
            def backward(grad_output):
                grad_self = grad_output.to(self_dtype, non_blocking, copy)
                return grad_self, None, None, None

            return self.to(dtype=dtype, non_blocking=non_blocking, copy=copy), backward

        def to_2(self,
                 other,
                 non_blocking: bool=False,
                 copy: bool=False):
            def backward(grad_output):
                grad_self = grad_output.to(self, non_blocking, copy)
                return grad_self, None, None, None

            return self.to(other, non_blocking=non_blocking, copy=copy), backward

        def transpose(self,
                      dim0: int,
                      dim1: int):
            def backward(grad_output):
                grad_self = torch.transpose(grad_output, dim0, dim1)
                return grad_self, None, None

            return torch.transpose(self, dim0, dim1), backward

        def view(self,
                 size: List[int]):
            self_size = self.size()
            def backward(grad_output):
                grad_self = grad_output.reshape(self_size)
                return grad_self, None

            return torch.view(self, size), backward
    )",
    R"(
        def AD_adaptive_avg_pool2d_backward(grad,
                                            self,
                                            output_size: List[int]):
            if output_size[0] == 1 and output_size[1] == 1:
                self_size = self.size()
                grad_self = grad.expand(self.size()) / (self_size[-1] * self_size[-2])
            else:
                grad_self = torch._adaptive_avg_pool2d_backward(grad, self)

            return grad_self

        def AD_adaptive_avg_pool1d_backward(grad,
                                            input,
                                            output_size: List[int]):
            output_size_2d = [1, output_size[0]]
            grad_input = AD_adaptive_avg_pool2d_backward(grad.unsqueeze(2), input.unsqueeze(2), output_size_2d).squeeze(2)
            return grad_input

        def adaptive_avg_pool1d(self,
                                output_size: List[int]):
            def backward(grad_output):
                grad_self = AD_adaptive_avg_pool1d_backward(grad_output, self, output_size)
                return grad_self, None

            return torch.adaptive_avg_pool1d(self, output_size), backward

        def adaptive_avg_pool2d(self,
                                output_size: List[int]):
            def backward(grad_output):
                # self is used in backward, no need to pass in its size explicitly
                grad_self = AD_adaptive_avg_pool2d_backward(grad_output, self, output_size)
                return grad_self, None
            return torch.adaptive_avg_pool2d(self, output_size), backward

        def adaptive_avg_pool3d(self,
                                output_size: List[int]):
            def backward(grad_output):
                grad_self = torch.adaptive_avg_pool3d_backward(grad_output, self)
                return grad_self, None

            return torch.adaptive_avg_pool3d(self, output_size), backward

        def batch_norm(input : Tensor,
                       weight : Optional[Tensor],
                       bias : Optional[Tensor],
                       running_mean : Optional[Tensor],
                       running_var : Optional[Tensor],
                       training : bool,
                       momentum : float,
                       eps : float,
                       cudnn_enabled : bool):

            output, save1, save2, impl_idx = torch._batch_norm_impl_index(
                input, weight, bias, running_mean, running_var, training,
                momentum, eps, cudnn_enabled)
            has_weight = weight is not None
            has_bias = bias is not None

            def backward(grad_output):
                dinput, dweight, dbias = torch._batch_norm_impl_index_backward(
                    impl_idx, input, grad_output, weight, running_mean, running_var,
                    save1, save2, training, eps, [True, has_weight, has_bias])
                return dinput, dweight, dbias, None, None, None, None, None, None

            return output, backward

<<<<<<< HEAD
        def AD_fused_dropout_backward(grad,
                                      mask,
                                      p1m: float):
            if grad.requires_grad:
                grad_input = grad * (mask.type_as(grad) * (1. / p1m))
            else:
                grad_input = torch._masked_scale(grad, mask, 1. / p1m)
            return grad_input
=======
        def layer_norm(input : Tensor,
                       normalied_shape : List[int],
                       weight : Optional[Tensor],
                       bias : Optional[Tensor],
                       eps : float,
                       cudnn_enabled : bool):

            bn_out, save1, save2, impl_idx = torch._batch_norm_impl_index(
                input, weight, bias, None, None, True,
                0.0, eps, cudnn_enabled)
            has_weight = weight is not None
            has_bias = bias is not None

            bn_out = bn_out.view(input.sizes())
            if weight is not None and bias is not None:
                output = bias.addcmul(bn_out, weight)
            elif weight is not None:
                output = bn_out.mul(weight)
            elif bias is not None:
                output = bn_out.add(bias)
            else:
                output = bn_out

            def backward(grad_output):
                if weight is not None:
                    grad_output = grad_output * torch.t(weight)
                    weight = grad_output * torch.t(bn_out)

                grad_output = grad_output.reshape(input.sizes())

                dinput, dweight, dbias = torch._batch_norm_impl_index_backward(
                    impl_idx, input, grad_output, weight, None, None,
                    save1, save2, True, eps, [True, has_weight, has_bias])
                return dinput, None, dweight, dbias, None, None

            return output, backward
>>>>>>> ac87488b

        def dropout(input,
                    p: float,
                    train: bool):
            use_cuda = input.is_cuda
            # CUDA has a fused dropout implementation
            p1m = 1. - p
            if use_cuda:
                res, mask = torch._fused_dropout(input, p1m)
            else:
                mask = torch.empty_like(input)
                mask.bernoulli_(p1m)
                res = mask * input / p1m

            def backward(grad_output):
                if use_cuda:
                    grad_input = AD_fused_dropout_backward(grad_output, mask, p1m)
                else:
                    grad_input = grad_output * mask / p1m
                return grad_input, None, None
            return res, backward

        def embedding(weight,
                      indices,
                      padding_idx: int,
                      scale_grad_by_freq: bool,
                      sparse: bool):
            weight_size_0 = weight.size()[0]
            def backward(grad_output):
                grad_weight = torch.embedding_backward(grad_output, indices, weight_size_0, padding_idx, scale_grad_by_freq, sparse)
                return grad_weight, None, None, None, None

            return torch.embedding(weight, indices, padding_idx, scale_grad_by_freq, sparse), backward

        def nll_loss(self, target, weight: Optional[Tensor], reduction: int, ignore_index: int):
            result, total_weight = torch.nll_loss_forward(self, target, weight, reduction, ignore_index)
            def backward(grad):
                return torch.nll_loss_backward(grad, self, target, weight, reduction, ignore_index, total_weight), None, None, None, None
            return result, backward

        def softmax_0(self, dim: int):
            result = torch.softmax(self, dim)
            def backward(grad_output):
                grad_self = torch._softmax_backward_data(grad_output, result, dim, self)
                return grad_self, None

            return result, backward

        def softmax_1(self, dim: int, dtype: int):
            result = torch.softmax(self, dim, dtype)
            def backward(grad_output):
                grad_self = torch._softmax_backward_data(grad_output, result, dim, self)
                return grad_self, None, None

            return torch.softmax(self, dim, dtype), backward

        def AD_interpolate_backward(grad,
                                    input,
                                    mode: str,
                                    align_corners: bool):
            output_size = grad.size()[2:]
            input_size = input.size()
            input_dim = len(input_size)
            if input_dim == 3 and mode == 'nearest':
                grad_input = torch.upsample_nearest1d_backward(grad, output_size, input_size)
            elif input_dim == 4 and mode == 'nearest':
                grad_input = torch.upsample_nearest2d_backward(grad, output_size, input_size)
            elif input_dim == 5 and mode == 'nearest':
                grad_input = torch.upsample_nearest3d_backward(grad, output_size, input_size)
            elif input_dim == 3 and mode == 'linear':
                grad_input = torch.upsample_linear1d_backward(grad, output_size, input_size, align_corners)
            elif input_dim == 4 and mode == 'bilinear':
                grad_input = torch.upsample_bilinear2d_backward(grad, output_size, input_size, align_corners)
            elif input_dim == 5 and mode == 'trilinear':
                grad_input = torch.upsample_trilinear3d_backward(grad, output_size, input_size, align_corners)
            elif input_dim == 4 and mode == 'bicubic':
                grad_input = torch.upsample_bicubic2d_backward(grad, output_size, input_size, align_corners)
            elif input_dim == 3 and mode == 'area':
                grad_input = AD_adaptive_avg_pool1d_backward(grad, input, output_size)
            elif input_dim == 4 and mode == 'area':
                grad_input = AD_adaptive_avg_pool2d_backward(grad, input, output_size)
            elif input_dim == 5 and mode == 'area':
                grad_input = torch.adaptive_avg_pool3d_backward(grad, input)
            else:
                # NEVER REACH HERE
                grad_input = torch.zeros_like(input)
                raise RuntimeError('Input Error: Only 3D, 4D and 5D input Tensors supported')

            return grad_input

        def __interpolate_0(input,
                            size: Optional[int],
                            scale_factor: Optional[List[float]],
                            mode: str='nearest',
                            align_corners: Optional[bool]):
            def backward(grad_output):
                if align_corners is None:
                    align_corners = False
                grad_self = AD_interpolate_backward(grad_output, input, mode, align_corners)
                return grad_self, None, None, None, None

            return torch.__interpolate(input, size, scale_factor, mode, align_corners), backward

        def __interpolate_1(input,
                            size: Optional[List[int]],
                            scale_factor: Optional[List[float]],
                            mode: str='nearest',
                            align_corners: Optional[bool]):
            def backward(grad_output):
                if align_corners is None:
                    align_corners = False
                grad_self = AD_interpolate_backward(grad_output, input, mode, align_corners)
                return grad_self, None, None, None, None

            return torch.__interpolate(input, size, scale_factor, mode, align_corners), backward

        def __interpolate_2(input,
                            size: Optional[int],
                            scale_factor: Optional[float],
                            mode: str='nearest',
                            align_corners: Optional[bool]):
            def backward(grad_output):
                if align_corners is None:
                    align_corners = False
                grad_self = AD_interpolate_backward(grad_output, input, mode, align_corners)
                return grad_self, None, None, None, None

            return torch.__interpolate(input, size, scale_factor, mode, align_corners), backward

        def __interpolate_3(input,
                            size: Optional[List[int]],
                            scale_factor: Optional[float],
                            mode: str='nearest',
                            align_corners: Optional[bool]):
            def backward(grad_output):
                if align_corners is None:
                    align_corners = False
                grad_self = AD_interpolate_backward(grad_output, input, mode, align_corners)
                return grad_self, None, None, None, None

            return torch.__interpolate(input, size, scale_factor, mode, align_corners), backward

      )"};
std::unordered_map<std::string, GradientPair> schema_to_graphs;

// This map is a workaround to cache compiled gradient_pairs. Ideally this graph
// should be compiled only once and saved in Operator structure.
// This should be done along with merging into native_functions.yaml.
std::unordered_map<const FunctionSchema*, GradientPair> cached_gradient_pairs;
} // anonymous namespace

std::pair<std::shared_ptr<Graph>, Value*> extractClosure(Value* closure) {
  AT_CHECK(
      closure->node()->kind() == prim::TupleConstruct,
      "closure must be a literal tuple construct");
  Value* fn = closure->node()->inputs().at(0);
  Value* context = closure->node()->inputs().at(1);

  AT_CHECK(
      fn->node()->kind() == prim::Function,
      "closure tuple must contain a prim::Function");
  return std::make_pair(fn->node()->g(attr::Subgraph), context);
}

Argument originalReturnType(const TupleTypePtr& tup) {
  AT_CHECK(tup->elements().size() > 1);
  if (tup->elements().size() == 2)
    return Argument("", tup->elements().at(0));
  std::vector<TypePtr> types = tup->elements().vec();
  types.pop_back();
  return Argument("", TupleType::create(std::move(types)));
}

// In torchscript AD formulas, we define {func_0, func_1, ...} as
// overloaded functions of `func`.
// Remove the suffix before adding the schema string to map
// schema_to_graphs.
std::string overloadedSchemaString(const FunctionSchema& schema) {
  const auto& schema_name = schema.name();
  auto pos = schema_name.find_last_of('_');
  auto schema_name_suffix = schema_name.substr(pos + 1);
  std::string schema_string = canonicalSchemaString(schema);
  if (!schema_name_suffix.empty() &&
      schema_name_suffix.find_first_not_of("0123456789") == std::string::npos) {
    schema_string.replace(
        schema_string.find(schema_name),
        schema_name.length(),
        schema_name.substr(0, pos));
  }
  return schema_string;
}

bool isHelperFunction(const std::string& method_name) {
  std::string helper_prefix = "AD_";
  return method_name.compare(0, helper_prefix.length(), helper_prefix) == 0;
}

void loadModule(const std::shared_ptr<script::Module>& module) {
  for (const auto& method_ : module->get_methods()) {
    if (isHelperFunction(method_.key()))
      continue;

    const auto& method = method_.value();
    GradientPair pair;
    pair.forward = method->graph();

    // lookup the backward function
    Node* forward_tuple = pair.forward->outputs().at(0)->node();

    if (forward_tuple->kind() != prim::TupleConstruct) {
      throw script::ErrorReport(forward_tuple->getSourceLocation())
          << "gradient must return literal a tuple";
    }

    Value* context;
    std::tie(pair.backward, context) =
        extractClosure(forward_tuple->inputs().back());

    // do surgery on the forward function to remove the closure tuple and
    // replace it with the context variable:
    //  backward = (<lambda>, context_tuple)
    //  return original, backward
    //  -----
    //  return original, context_tuple
    std::vector<Value*> new_inputs = forward_tuple->inputs().vec();
    new_inputs.back() = context;
    Value* new_tuple =
        pair.forward->appendNode(pair.forward->createTuple(new_inputs))
            ->output();
    pair.forward->eraseOutput(0);
    pair.forward->registerOutput(new_tuple);
    forward_tuple->destroy();

    // derive schema from original function's schema:
    const FunctionSchema& loaded_schema = method->getSchema();
    FunctionSchema actual_schema(
        Symbol::aten(loaded_schema.name()),
        loaded_schema.arguments(),
        {originalReturnType(new_tuple->type()->expect<TupleType>())});

    // modify canonical string for function overloading
    // prefer not to modify the schema name
    auto schema_string = overloadedSchemaString(actual_schema);

    schema_to_graphs[schema_string] = std::move(pair);
  }
}

void loadFunctions() {
  for (const std::string& str : functions) {
    auto cu = std::make_shared<script::Module>();
    script::defineMethodsInModule(cu, str, script::nativeResolver, nullptr);
    loadModule(cu);
  }
}

c10::optional<GradientPair> gradientInfoForSchema(
    const FunctionSchema& schema) {
  std::lock_guard<std::mutex> guard(lock);
  if (schema_to_graphs.size() == 0) {
    loadFunctions();
  }
  auto cache_it = cached_gradient_pairs.find(&schema);
  if (cache_it != cached_gradient_pairs.end()) {
    return cache_it->second;
  } else {
    auto schema_str = canonicalSchemaString(schema);
    auto sym_script_it = schema_to_graphs.find(schema_str);

    if (sym_script_it != schema_to_graphs.end()) {
      cached_gradient_pairs.emplace_hint(
          cache_it, &schema, sym_script_it->second);
      return sym_script_it->second;
    }
  }
  return c10::nullopt;
}

bool hasGradientInfoForSchema(const FunctionSchema& schema) {
  return gradientInfoForSchema(schema).has_value();
}

} // namespace jit
} // namespace torch<|MERGE_RESOLUTION|>--- conflicted
+++ resolved
@@ -647,16 +647,6 @@
 
             return output, backward
 
-<<<<<<< HEAD
-        def AD_fused_dropout_backward(grad,
-                                      mask,
-                                      p1m: float):
-            if grad.requires_grad:
-                grad_input = grad * (mask.type_as(grad) * (1. / p1m))
-            else:
-                grad_input = torch._masked_scale(grad, mask, 1. / p1m)
-            return grad_input
-=======
         def layer_norm(input : Tensor,
                        normalied_shape : List[int],
                        weight : Optional[Tensor],
@@ -693,8 +683,16 @@
                 return dinput, None, dweight, dbias, None, None
 
             return output, backward
->>>>>>> ac87488b
-
+
+        def AD_fused_dropout_backward(grad,
+                                      mask,
+                                      p1m: float):
+            if grad.requires_grad:
+                grad_input = grad * (mask.type_as(grad) * (1. / p1m))
+            else:
+                grad_input = torch._masked_scale(grad, mask, 1. / p1m)
+            return grad_input
+            
         def dropout(input,
                     p: float,
                     train: bool):
