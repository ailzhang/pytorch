#include <torch/csrc/jit/symbolic_script.h>

namespace torch {
namespace jit {
namespace {
std::mutex lock;
const std::vector<std::string> functions = {
    R"(

        def _dim_arange(like,
                        dim: int):
            def backward(grad_output):
                return None, None

            return torch._dim_arange(like, dim), backward

        def contiguous(self):
            def backward(grad_output):
                return None

            return self.contiguous(), backward

        def erf(self):
            def backward(grad_output):
                # Precomputed constant C = 2.0 / math.sqrt(math.pi)
                C = 1.1283791670955126
                grad_self =  C * torch.exp(- self.pow(2)) * grad_output
                return grad_self

            return torch.erf(self), backward

        def expand(self,
                   size: List[int],
                   implicit: bool=False):
            self_size = self.size()
            def backward(grad_output):
                grad_self = torch._grad_sum_to_size(grad_output, self_size)
                return grad_self, None, None

            return torch.expand(self, size, implicit=implicit), backward

        def expand_as(self, other):
            self_size = self.size()
            def backward(grad_output):
                grad_self = grad_output._grad_sum_to_size(self_size)
                return grad_self, None

            return torch.expand_as(self, other), backward

        def full_like(self,
                      fill_value: float):
            def backward(grad_output):
                return None, None

            return torch.full_like(self, fill_value), backward

        def kthvalue(self,
                     k: int,
                     dim: int,
                     keepdim: bool):
            result0, result1 = torch.kthvalue(self, k, dim, keepdim)
            self_size = self.size()
            def backward(grad_output):
                grad_self = torch.index_select_backward(grad_output, dim, result1, self_size, keepdim)
                return grad_self, None, None, None

            return result0, result1, backward

        def logsumexp(self,
                      dim: List[int],
                      keepdim: bool):
            result = torch.logsumexp(self, dim, keepdim)
            self_dim = self.dim()
            def backward(grad_output):
                grad_self = torch.logsumexp_backward(grad_output, self, result, dim, keepdim)
                return grad_self, None, None

            return result, backward

        def mean_0(self):
            self_size = self.size()
            self_numel = self.numel()
            def backward(grad_output):
                grad_self = grad_output.expand(self_size) / self_numel
                return grad_self

            return torch.mean(self), backward

        def mean_1(self,
                   dim: List[int],
                   keepdim: bool):
            self_size = self.size()
            def backward(grad_output):
                grad_self = torch.sum_backward(grad_output, self_size, dim, keepdim) / torch._safe_size(self_size, dim)
                return grad_self, None, None

            return torch.mean(self, dim, keepdim), backward

        def mul(self, other):
            self_size = self.size()
            other_size = other.size()
            def backward(grad_output):
                grad_self = (grad_output * other)._grad_sum_to_size(self_size)
                grad_other = (grad_output * self)._grad_sum_to_size(other_size)
                return grad_self, grad_other

            return self * other, backward

        def nonzero(self):
            def backward(grad_output):
                return None

            return torch.nonzero(self), backward

        def ones_like(self):
            def backward(grad_output):
                return None

            return torch.ones_like(self), backward

        def permute(self,
                    dims: List[int]):
            def backward(grad_output):
                grad_self = torch.permute_backwards(grad_output, dims)
                return grad_self, None

            return torch.permute(self, dims), backward

        def pow_0(self,
                  exponent: float):
            def backward(grad_output):
                grad_self = torch.where(torch.tensor(exponent == 0.0), torch.zeros_like(self), grad_output * exponent * torch.pow(self, exponent - 1))
                return grad_self, None

            return torch.pow(self, exponent), backward

        def pow_1(self, exponent):
            self_size = self.size()
            exponent_size = exponent.size()
            def backward(grad_output):
                grad_self = torch.where(exponent == 0.0, torch.zeros_like(self), grad_output * exponent * torch.pow(self, exponent - 1))._grad_sum_to_size(self_size)
                grad_exponent = (grad_output * torch.pow(self, exponent) * torch.log(self))._grad_sum_to_size(exponent_size)
                return grad_self, grad_exponent

            return torch.pow(self, exponent), backward

        def pow_2(self: float,
                  exponent):
            def backward(grad_output):
                grad_exponent = grad_output * torch.pow(self, exponent) * torch.log(torch.tensor(self))
                return None, grad_exponent

            return torch.pow(self, exponent), backward

        def rsub_0(self, other,
                   alpha: float = 1.0):
            self_size = self.size()
            other_size = other.size()
            def backward(grad_output):
                grad_self = (- grad_output * alpha)._grad_sum_to_size(self_size)
                grad_other = (grad_output)._grad_sum_to_size(other_size)
                return grad_self, grad_other, None

            return torch.rsub(self, other, alpha), backward

        def rsub_1(self,
                   other: float,
                   alpha: float = 1.0):
            self_size = self.size()
            def backward(grad_output):
                grad_self = (- grad_output * alpha)._grad_sum_to_size(self_size)
                return grad_self, None, None

            return torch.rsub(self, other, alpha), backward

        def select(self,
                   dim: int,
                   index: int):
            self_size = self.size()
            def backward(grad_output):
                grad_self = torch.select_backward(grad_output, self_size, dim, index)
                return grad_self, None, None

            return torch.select(self, dim, index), backward

        def sqrt(self):
            result = torch.sqrt(self)
            def backward(grad_output):
                grad_self = grad_output / (2 * result)
                return grad_self

            return result, backward

        def squeeze_0(self):
            self_size = self.size()
            def backward(grad_output):
                grad_self = torch.unsqueeze_to(grad_output, self_size)
                return grad_self

            return torch.squeeze(self), backward

        def squeeze_1(self,
                      dim: int):
            self_size = self.size()
            def backward(grad_output):
                grad_self = torch.unsqueeze_to(grad_output, dim, self_size)
                return grad_self, None

            return torch.squeeze(self, dim), backward

        def t(self):
            def backward(grad_output):
                grad_self = torch.t(grad_output)
                return grad_self

            return torch.t(self), backward

        def to_0(self,
                 device: Optional[Device],
                 dtype: Optional[int],
                 non_blocking: bool=False,
                 copy: bool=False):
            self_device = self.device
            self_dtype = self.dtype
            if device is not None:
                result = self.to(device, dtype=dtype, non_blocking=non_blocking, copy=copy)
            else:
                result = self.to(dtype, non_blocking=non_blocking, copy=copy)
            def backward(grad_output):
                grad_self = grad_output.to(self_device, dtype=self_dtype, non_blocking=non_blocking, copy=copy)
                return grad_self, None, None, None, None

            return result, backward


        def to_1(self,
                 dtype: int,
                 non_blocking: bool=False,
                 copy: bool=False):
            self_dtype = self.dtype
            def backward(grad_output):
                grad_self = grad_output.to(self_dtype, non_blocking, copy)
                return grad_self, None, None, None

            return self.to(dtype=dtype, non_blocking=non_blocking, copy=copy), backward

        def to_2(self,
                 other,
                 non_blocking: bool=False,
                 copy: bool=False):
            def backward(grad_output):
                grad_self = grad_output.to(self, non_blocking, copy)
                return grad_self, None, None, None

            return self.to(other, non_blocking=non_blocking, copy=copy), backward

        def topk(self,
                 k,
                 dim: int = -1,
                 largest: bool = True,
                 sorted: bool = True):
            result0, result1 = torch.topk(self, k, dim, largest, sorted)
            self_size = self.size()
            def backward(grad_output):
                grad_self = torch.index_select_backward(grad_output, dim, result1, self_size, True)
                return grad_self, None, None, None, None

            return result0, result1, backward

        def transpose(self,
                      dim0: int,
                      dim1: int):
            def backward(grad_output):
                grad_self = torch.transpose(grad_output, dim0, dim1)
                return grad_self, None, None

            return torch.transpose(self, dim0, dim1), backward

        def var_0(self,
                  unbiased: bool=True):
            def backward(grad_output):
                grad_self = torch.var_backward(grad_output, self, unbiased)
                return grad_self, None

            return torch.var(self, unbiased), backward

        def var_1(self,
                  dim: List[int],
                  unbiased: bool,
                  keepdim: bool):
            def backward(grad_output):
                grad_self = torch.var_backward(grad_output, self, dim, unbiased, keepdim)
                return grad_self, None, None, None

            return torch.var(self, dim, unbiased, keepdim), backward

        def std_0(self,
                  unbiased: bool=True):
            std_out = torch.std(self, unbiased)
            def backward(grad_output):
                grad_self = torch.var_backward(grad_output / (std_out * 2), self, unbiased)
                return grad_self, None

            return std_out, backward

        def std_1(self,
                  dim: List[int],
                  unbiased: bool,
                  keepdim: bool):
            std_out = torch.std(self, dim, unbiased, keepdim)
            def backward(grad_output):
                grad_self = torch.var_backward(grad_output / (std_out * 2), self, dim, unbiased, keepdim)
                return grad_self, None, None, None

            return std_out, backward

        def view(self,
                 size: List[int]):
            self_size = self.size()
            def backward(grad_output):
                grad_self = grad_output.reshape(self_size)
                return grad_self, None

            return torch.view(self, size), backward

        def _adaptive_avg_pool2d(self,
                                output_size: List[int]):
            self_size = self.size()
            def backward(grad_output):
<<<<<<< HEAD
                if output_size[0] == 1 and output_size[1] == 1:
                    grad_self = grad_output.expand(self_size)
                else:
                    grad_self = torch._adaptive_avg_pool2d_backward(grad_output, self)
=======
                grad_self = torch._adaptive_avg_pool2d_backward(grad_output, self)
>>>>>>> 90fc6133
                return grad_self, None

            return torch._adaptive_avg_pool2d(self, output_size), backward

        def embedding(weight,
                      indices,
                      padding_idx: int,
                      scale_grad_by_freq: bool,
                      sparse: bool):
            weight_size_0 = weight.size()[0]
            def backward(grad_output):
                grad_weight = torch.embedding_backward(grad_output, indices, weight_size_0, padding_idx, scale_grad_by_freq, sparse)
                return grad_weight, None, None, None, None

            return torch.embedding(weight, indices, padding_idx, scale_grad_by_freq, sparse), backward

      )"};
std::unordered_map<std::string, GradientPair> schema_to_graphs;

// This map is a workaround to cache compiled gradient_pairs. Ideally this graph
// should be compiled only once and saved in Operator structure.
// This should be done along with merging into native_functions.yaml.
std::unordered_map<const FunctionSchema*, GradientPair> cached_gradient_pairs;
} // anonymous namespace

std::pair<std::shared_ptr<Graph>, Value*> extractClosure(Value* closure) {
  AT_CHECK(
      closure->node()->kind() == prim::TupleConstruct,
      "closure must be a literal tuple construct");
  Value* fn = closure->node()->inputs().at(0);
  Value* context = closure->node()->inputs().at(1);

  AT_CHECK(
      fn->node()->kind() == prim::Function,
      "closure tuple must contain a prim::Function");
  return std::make_pair(fn->node()->g(attr::Subgraph), context);
}

Argument originalReturnType(const TupleTypePtr& tup) {
  AT_CHECK(tup->elements().size() > 1);
  if (tup->elements().size() == 2)
    return Argument("", tup->elements().at(0));
  std::vector<TypePtr> types = tup->elements().vec();
  types.pop_back();
  return Argument("", TupleType::create(std::move(types)));
}

// In torchscript AD formulas, we define {func_0, func_1, ...} as
// overloaded functions of `func`.
// Remove the suffix before adding the schema string to map
// schema_to_graphs.
std::string overloadedSchemaString(const FunctionSchema& schema) {
  const auto& schema_name = schema.name();
  auto pos = schema_name.find_last_of('_');
  auto schema_name_suffix = schema_name.substr(pos + 1);
  std::string schema_string = canonicalSchemaString(schema);
  if (!schema_name_suffix.empty()
      && schema_name_suffix.find_first_not_of("0123456789") == string::npos) {
    schema_string.replace(schema_string.find(schema_name),
                          schema_name.length(),
                          schema_name.substr(0, pos));
  }
  return schema_string;
}

void loadModule(const std::shared_ptr<script::Module>& module) {
  for (const auto& method_ : module->get_methods()) {
    const auto& method = method_.value();
    GradientPair pair;
    pair.forward = method->graph();

    // lookup the backward function
    Node* forward_tuple = pair.forward->outputs().at(0)->node();

    if (forward_tuple->kind() != prim::TupleConstruct) {
      throw script::ErrorReport(forward_tuple->getSourceLocation())
          << "gradient must return literal a tuple";
    }

    Value* context;
    std::tie(pair.backward, context) =
        extractClosure(forward_tuple->inputs().back());

    // do surgery on the forward function to remove the closure tuple and
    // replace it with the context variable:
    //  backward = (<lambda>, context_tuple)
    //  return original, backward
    //  -----
    //  return original, context_tuple
    std::vector<Value*> new_inputs = forward_tuple->inputs().vec();
    new_inputs.back() = context;
    Value* new_tuple =
        pair.forward->appendNode(pair.forward->createTuple(new_inputs))
            ->output();
    pair.forward->eraseOutput(0);
    pair.forward->registerOutput(new_tuple);
    forward_tuple->destroy();

    // derive schema from original function's schema:
    const FunctionSchema& loaded_schema = method->getSchema();
    FunctionSchema actual_schema(
        Symbol::aten(loaded_schema.name()),
        loaded_schema.arguments(),
        {originalReturnType(new_tuple->type()->expect<TupleType>())});

    // modify canonical string for function overloading
    // prefer not to modify the schema name
    auto schema_string = overloadedSchemaString(actual_schema);

    schema_to_graphs[schema_string] = std::move(pair);
  }
}

void loadFunctions() {
  for (const std::string& str : functions) {
    auto cu = std::make_shared<script::Module>();
    script::defineMethodsInModule(cu, str, script::nativeResolver, nullptr);
    loadModule(cu);
  }
}

c10::optional<GradientPair> gradientInfoForSchema(
    const FunctionSchema& schema) {
  std::lock_guard<std::mutex> guard(lock);
  if (schema_to_graphs.size() == 0) {
    loadFunctions();
  }
  auto cache_it = cached_gradient_pairs.find(&schema);
  if (cache_it != cached_gradient_pairs.end()) {
    return cache_it->second;
  } else {
    auto schema_str = canonicalSchemaString(schema);
    // JIT doesn't support keyword only arguments.
    // Remove ' *,' in schema before looking up
    // TODO: #16921 properly support keyword only arguments in JIT.
    auto n = schema_str.find("*, ");
    if (n != std::string::npos) {
      schema_str = schema_str.erase(n, 3);
    }

    auto sym_script_it = schema_to_graphs.find(schema_str);
    if (sym_script_it != schema_to_graphs.end()) {
      cached_gradient_pairs.emplace_hint(
          cache_it, &schema, sym_script_it->second);
      return sym_script_it->second;
    }
  }
  return c10::nullopt;
}

bool hasGradientInfoForSchema(const FunctionSchema& schema) {
  return gradientInfoForSchema(schema).has_value();
}

} // namespace jit
} // namespace torch<|MERGE_RESOLUTION|>--- conflicted
+++ resolved
@@ -323,18 +323,14 @@
 
             return torch.view(self, size), backward
 
-        def _adaptive_avg_pool2d(self,
+        def adaptive_avg_pool2d(self,
                                 output_size: List[int]):
             self_size = self.size()
             def backward(grad_output):
-<<<<<<< HEAD
                 if output_size[0] == 1 and output_size[1] == 1:
                     grad_self = grad_output.expand(self_size)
                 else:
                     grad_self = torch._adaptive_avg_pool2d_backward(grad_output, self)
-=======
-                grad_self = torch._adaptive_avg_pool2d_backward(grad_output, self)
->>>>>>> 90fc6133
                 return grad_self, None
 
             return torch._adaptive_avg_pool2d(self, output_size), backward
