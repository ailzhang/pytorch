--- conflicted
+++ resolved
@@ -948,7 +948,6 @@
 
             return torch.adaptive_avg_pool3d(self, output_size), backward
 
-<<<<<<< HEAD
         def avg_pool2d(self,
                        kernel_size: List[int],
                        stride: List[int],
@@ -960,8 +959,6 @@
                 return grad_self, None, None, None, None, None
 
             return torch.avg_pool2d(self, kernel_size, stride, padding, ceil_mode, count_include_pad), backward
-=======
->>>>>>> b80a4fa2
 
         def batch_norm(input : Tensor,
                        weight : Optional[Tensor],
