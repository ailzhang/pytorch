#include <torch/csrc/jit/symbolic_script.h>

namespace torch {
namespace jit {
namespace {
std::mutex lock;
const std::vector<std::string> functions = {
    R"(

        ####     HELPER FUNCTIONS           ###
        ####     PREFIX: ___                ###
        ####     SCHEMA NOT SAVED IN CACHE  ###

        def ___unsqueeze_multiple(t,
                                  dims: List[int],
                                  n_dims: int):
            seen = [False] * n_dims
            for i in range(len(dims)):
                seen[dims[i]] = True

            for d in range(n_dims):
                if seen[d]:
                    t = t.unsqueeze(d)
            return t

        def ___sum_backward(grad,
                            sizes: List[int],
                            dims: List[int],
                            keepdim: bool):
            if not keepdim and len(sizes) > 0:
                if len(dims) == 1:
                    return grad.unsqueeze(dims[0]).expand(sizes)
                else:
                    res = ___unsqueeze_multiple(grad, dims, len(sizes))
                    return res.expand(sizes)
            else:
                return grad.expand(sizes)

        def ___logsumexp_backward(grad, self, result,
                                  dim: List[int],
                                  keepdim: bool):
            if not keepdim and self.dim() != 0:
                n_dims = len(self.size())
                grad = ___unsqueeze_multiple(grad, dim, n_dims)
                result = ___unsqueeze_multiple(result, dim, n_dims)
            return grad * (self - result).exp()

        def ___bool_to_int(b: bool):
            # FIXME: torchscript: int - bool
            if b:
                i = 1
            else:
                i = 0
            return i

        def ___var_backward_0(grad, self, unbiased: bool):
            b = ___bool_to_int(unbiased)

            # FIXME: torchscript: div(float, float)
            return  grad * (self - self.mean()) * 2.0 / (self.numel() - b)

        def ___safe_size(sizes: List[int],
                         dims: List[int]):
            if len(sizes) == 0:
                return 1

            size = 1
            for i in range(len(dims)):
                d = dims[i]
                size *= sizes[d]

            return size

        def ___var_backward_1(grad,
                              self,
                              dim: List[int],
                              unbiased: bool,
                              keepdim: bool):
            if self.dim() == 0:
                return ___var_backward_0(grad, self, unbiased)
            self_size = self.size()
            b = ___bool_to_int(unbiased)
            if not keepdim and self.dim() > 1:
                grad = ___unsqueeze_multiple(grad, dim, len(self_size))

            # FIXME: torchscript: div(float, float)
            return grad * (self - self.mean(dim, True)) * 2.0 / (___safe_size(self_size, dim) - b)

        def ___index_select_backward(grad,
                                     dim: int,
                                     indices,
                                     sizes: List[int],
                                     keepdim: bool):
            if not keepdim and len(sizes) > 0:
                grad = grad.unsqueeze(dim)
                indices = indices.unsqueeze(dim)

            # FIXME: torchscript: torch.zeros(sizes, grad.options())
            return torch.zeros(sizes).to(grad).scatter_(dim, indices, grad)

        def ___mm_backward_self(grad, mat2):
            return grad.mm(mat2.t())

        def ___mm_backward_mat2(grad, self):
            return self.t().mm(grad)

        def ___permute_backward(grad,
                                fwd_dims: List[int]):
            ndims = len(fwd_dims)
            dims = [0] * ndims

            for i in range(ndims):
                dims[fwd_dims[i]] = i

            return grad.permute(dims)

        def ___select_backward(grad,
                               input_sizes: List[int],
                               dim: int,
                               index: int):
            # FIXME: torchscript: torch.zeros(sizes, grad.options())
            grad_input = torch.zeros(input_sizes).to(grad)
            grad_input.select(dim, index).copy_(grad)
            return grad_input

        def ___slice_backward(grad,
                              input_sizes: List[int],
                              dim: int,
                              start: int,
                              end: int,
                              step: int):
            # FIXME: torchscript: torch.zeros(sizes, grad.options())
            grad_input = torch.zeros(input_sizes).to(grad)
            grad_input.slice(dim, start, end, step).copy_(grad)
            return grad_input

        def ___unsqueeze_to_0(self,
                              sizes: List[int]):
            ndims = len(sizes)
            for i in range(ndims):
                if sizes[i] == 1:
                    self = self.unsqueeze(i)

            return self

        def ___unsqueeze_to_1(self,
                              dim: int,
                              sizes: List[int]):
            if len(sizes) > 0 and sizes[dim] == 1:
                return self.unsqueeze(dim)
            return self

        def ___adaptive_avg_pool2d_backward(grad,
                                            self,
                                            output_size: List[int]):
            if output_size[0] == 1 and output_size[1] == 1:
                self_size = self.size()
                grad_self = grad.expand(self.size()) / (self_size[-1] * self_size[-2])
            else:
                grad_self = torch._adaptive_avg_pool2d_backward(grad, self)

            return grad_self

        def ___adaptive_avg_pool1d_backward(grad,
                                            input,
                                            output_size: List[int]):
            output_size_2d = [1, output_size[0]]
            grad_input = ___adaptive_avg_pool2d_backward(grad.unsqueeze(2), input.unsqueeze(2), output_size_2d).squeeze(2)
            return grad_input

        def ___infer_size(a: List[int],
                          b: List[int]):
            dimsA = len(a)
            dimsB = len(b)

            ndim = dimsA if dimsA > dimsB else dimsB
            expand_sizes = [0] * ndim

            for i in range(ndim):
                idx = - i + ndim - 1
                sizeA = a[i] if dimsA + i >= 0 else 1
                sizeB = b[i] if dimsB + i >= 0 else 1

                # Assert sizeA == sizeB or sizeA == 1 or sizeB == 1
                expand_sizes[i] = sizeB if sizeA == 1 else sizeA

            return expand_sizes

        def ___bmm_backward_self(grad, mat2):
            return grad.bmm(mat2.transpose(1, 2))

        def ___bmm_backward_mat2(grad, self):
            return self.transpose(1, 2).bmm(grad)

        ####       TORCH FUNCTIONS           ###

        def _dim_arange(like,
                        dim: int):
            def backward(grad_output):
                return None, None

            return torch._dim_arange(like, dim), backward

        def bmm(self, mat2):
            def backward(grad_output):
                grad_self = ___bmm_backward_self(grad_output, mat2)
                grad_mat2 = ___bmm_backward_mat2(grad_output, self)
                return grad_self, grad_mat2
            return torch.bmm(self, mat2), backward

        def contiguous(self):
            def backward(grad_output):
                return None

            return self.contiguous(), backward

        def dot(self, tensor):
            def backward(grad_output):
                grad_self = grad_output * tensor
                grad_tensor = grad_output * self
                return grad_self, grad_tensor

            return torch.dot(self, tensor), backward

        def erf(self):
            def backward(grad_output):
                # Precomputed constant C = 2.0 / math.sqrt(math.pi)
                C = 1.1283791670955126
                grad_self =  C * torch.exp(- self * self) * grad_output
                return grad_self

            return torch.erf(self), backward

        def expand(self,
                   size: List[int],
                   implicit: bool=False):
            self_size = self.size()
            def backward(grad_output):
                grad_self = torch._grad_sum_to_size(grad_output, self_size)
                return grad_self, None, None

            return torch.expand(self, size, implicit=implicit), backward

        def expand_as(self, other):
            self_size = self.size()
            def backward(grad_output):
                grad_self = grad_output._grad_sum_to_size(self_size)
                return grad_self, None

            return torch.expand_as(self, other), backward

        def full_like(self,
                      fill_value: float):
            def backward(grad_output):
                return None, None

            return torch.full_like(self, fill_value), backward

        def kthvalue(self,
                     k: int,
                     dim: int,
                     keepdim: bool):
            result0, result1 = torch.kthvalue(self, k, dim, keepdim)
            self_size = self.size()
            def backward(grad_output):
                grad_self = ___index_select_backward(grad_output, dim, result1, self_size, keepdim)
                return grad_self, None, None, None

            return result0, result1, backward

        def logsumexp(self,
                      dim: List[int],
                      keepdim: bool):
            result = torch.logsumexp(self, dim, keepdim)
            self_dim = self.dim()
            def backward(grad_output):
                grad_self = ___logsumexp_backward(grad_output, self, result, dim, keepdim)
                return grad_self, None, None

            return result, backward

        def mean_0(self):
            self_size = self.size()
            self_numel = self.numel()
            def backward(grad_output):
                grad_self = grad_output.expand(self_size) / self_numel
                return grad_self

            return torch.mean(self), backward

        def mean_1(self,
                   dim: List[int],
                   keepdim: bool):
            self_size = self.size()
            def backward(grad_output):
                grad_self = ___sum_backward(grad_output, self_size, dim, keepdim) / ___safe_size(self_size, dim)
                return grad_self, None, None

            return torch.mean(self, dim, keepdim), backward

        def mm(self, mat2):
            def backward(grad_output):
                grad_self = ___mm_backward_self(grad_output, mat2)
                grad_mat2 = ___mm_backward_mat2(grad_output, self)
                return grad_self, grad_mat2

            return torch.mm(self, mat2), backward

        def mul(self, other):
            def backward(grad_output):
                # self & other are used in backward. No need to pass in their size
                # from forward pass
                grad_self = (grad_output * other)._grad_sum_to_size(self.size())
                grad_other = (grad_output * self)._grad_sum_to_size(other.size())
                return grad_self, grad_other

            return self * other, backward

        def mv(self, vec):
            def backward(grad_output):
                grad_self = grad_output.ger(vec)
                grad_vec = self.t().mv(grad_output)
                return grad_self, grad_vec

            return torch.mv(self, vec), backward

        def nonzero(self):
            def backward(grad_output):
                return None

            return torch.nonzero(self), backward

        def ones_like(self):
            def backward(grad_output):
                return None

            return torch.ones_like(self), backward

        def permute(self,
                    dims: List[int]):
            def backward(grad_output):
                grad_self = ___permute_backward(grad_output, dims)
                return grad_self, None

            return torch.permute(self, dims), backward

        def pow_0(self,
                  exponent: float):
            def backward(grad_output):
                grad_self = torch.where(torch.tensor(exponent == 0.0), torch.zeros_like(self), grad_output * exponent * torch.pow(self, exponent - 1))
                return grad_self, None

            return torch.pow(self, exponent), backward

        def pow_1(self, exponent):
            def backward(grad_output):
                # self & exponent are used in backward, no need to pass in its size explicitly
                grad_self = torch.where(exponent == 0.0, torch.zeros_like(self), grad_output * exponent * torch.pow(self, exponent - 1))._grad_sum_to_size(self.size())
                grad_exponent = (grad_output * torch.pow(self, exponent) * torch.log(self))._grad_sum_to_size(exponent.size())
                return grad_self, grad_exponent

            return torch.pow(self, exponent), backward

        def pow_2(self: float,
                  exponent):
            def backward(grad_output):
                grad_exponent = grad_output * torch.pow(self, exponent) * torch.log(torch.tensor(self))
                return None, grad_exponent

            return torch.pow(self, exponent), backward

        def rsub_0(self, other,
                   alpha: float = 1.0):
            self_size = self.size()
            other_size = other.size()
            def backward(grad_output):
                grad_self = (- grad_output * alpha)._grad_sum_to_size(self_size)
                grad_other = (grad_output)._grad_sum_to_size(other_size)
                return grad_self, grad_other, None

            return torch.rsub(self, other, alpha), backward

        def rsub_1(self,
                   other: float,
                   alpha: float = 1.0):
            self_size = self.size()
            def backward(grad_output):
                grad_self = (- grad_output * alpha)._grad_sum_to_size(self_size)
                return grad_self, None, None

            return torch.rsub(self, other, alpha), backward

        def select(self,
                   dim: int,
                   index: int):
            self_size = self.size()
            def backward(grad_output):
                grad_self = ___select_backward(grad_output, self_size, dim, index)
                return grad_self, None, None

            return torch.select(self, dim, index), backward

        # DON'T enable slice unless we can correctly handle view ops in graph executor.
        # It triggers failure of TestJit.test_sample in test_distributions.py.
        # def slice(self,
        #           dim: int=0,
        #           start: int=0,
        #           end: int=9223372036854775807,
        #           step: int=1):
        #     def backward(grad_output):
        #         grad_self = ___slice_backward(grad_output, self.size(), dim, start, end, step)
        #         return grad_self, None, None, None, None

        #     return torch.slice(self, dim, start, end, step), backward

        def sqrt(self):
            result = torch.sqrt(self)
            def backward(grad_output):
                grad_self = grad_output / (2 * result)
                return grad_self

            return result, backward

        def squeeze_0(self):
            self_size = self.size()
            def backward(grad_output):
                grad_self = ___unsqueeze_to_0(grad_output, self_size)
                return grad_self

            return torch.squeeze(self), backward

        def squeeze_1(self,
                      dim: int):
            self_size = self.size()
            def backward(grad_output):
                grad_self = ___unsqueeze_to_1(grad_output, dim, self_size)
                return grad_self, None

            return torch.squeeze(self, dim), backward

        def t(self):
            def backward(grad_output):
                grad_self = torch.t(grad_output)
                return grad_self

            return torch.t(self), backward

        def to_0(self,
                 device: Optional[Device],
                 dtype: Optional[int],
                 non_blocking: bool=False,
                 copy: bool=False):
            self_device = self.device
            self_dtype = self.dtype
            if device is not None:
                result = self.to(device, dtype=dtype, non_blocking=non_blocking, copy=copy)
            else:
                result = self.to(dtype, non_blocking=non_blocking, copy=copy)
            def backward(grad_output):
                grad_self = grad_output.to(self_device, dtype=self_dtype, non_blocking=non_blocking, copy=copy)
                return grad_self, None, None, None, None

            return result, backward


        def to_1(self,
                 dtype: int,
                 non_blocking: bool=False,
                 copy: bool=False):
            self_dtype = self.dtype
            def backward(grad_output):
                grad_self = grad_output.to(self_dtype, non_blocking, copy)
                return grad_self, None, None, None

            return self.to(dtype=dtype, non_blocking=non_blocking, copy=copy), backward

        def to_2(self,
                 other,
                 non_blocking: bool=False,
                 copy: bool=False):
            def backward(grad_output):
                grad_self = grad_output.to(self, non_blocking, copy)
                return grad_self, None, None, None

            return self.to(other, non_blocking=non_blocking, copy=copy), backward

        def topk(self,
                 k: int,
                 dim: int = -1,
                 largest: bool = True,
                 sorted: bool = True):
            result0, result1 = torch.topk(self, k, dim, largest, sorted)
            self_size = self.size()
            def backward(grad_output):
                grad_self = ___index_select_backward(grad_output, dim, result1, self_size, True)
                return grad_self, None, None, None, None

            return result0, result1, backward

        def transpose(self,
                      dim0: int,
                      dim1: int):
            def backward(grad_output):
                grad_self = torch.transpose(grad_output, dim0, dim1)
                return grad_self, None, None

            return torch.transpose(self, dim0, dim1), backward

        def var_0(self,
                  unbiased: bool=True):
            def backward(grad_output):
                grad_self = ___var_backward_0(grad_output, self, unbiased)
                return grad_self, None

            return torch.var(self, unbiased), backward

        def var_1(self,
                  dim: List[int],
                  unbiased: bool,
                  keepdim: bool):
            def backward(grad_output):
                grad_self = ___var_backward_1(grad_output, self, dim, unbiased, keepdim)
                return grad_self, None, None, None

            return torch.var(self, dim, unbiased, keepdim), backward

        def std_0(self,
                  unbiased: bool=True):
            std_out = torch.std(self, unbiased)
            def backward(grad_output):
                grad_self = ___var_backward_0(grad_output / (std_out * 2), self, unbiased)
                return grad_self, None

            return std_out, backward

        def std_1(self,
                  dim: List[int],
                  unbiased: bool,
                  keepdim: bool):
            std_out = torch.std(self, dim, unbiased, keepdim)
            def backward(grad_output):
                grad_self = ___var_backward_1(grad_output / (std_out * 2), self, dim, unbiased, keepdim)
                return grad_self, None, None, None

            return std_out, backward

        def view(self,
                 size: List[int]):
            self_size = self.size()
            def backward(grad_output):
                grad_self = grad_output.reshape(self_size)
                return grad_self, None

            return torch.view(self, size), backward

        ####         NN FUNCTIONS           ###
        def adaptive_avg_pool1d(self,
                                output_size: List[int]):
            def backward(grad_output):
                grad_self = ___adaptive_avg_pool1d_backward(grad_output, self, output_size)
                return grad_self, None

            return torch.adaptive_avg_pool1d(self, output_size), backward

        def adaptive_avg_pool2d(self,
                                output_size: List[int]):
            def backward(grad_output):
                # self is used in backward, no need to pass in its size explicitly
                grad_self = ___adaptive_avg_pool2d_backward(grad_output, self, output_size)
                return grad_self, None
            return torch.adaptive_avg_pool2d(self, output_size), backward

        def adaptive_avg_pool3d(self,
                                output_size: List[int]):
            def backward(grad_output):
                grad_self = torch.adaptive_avg_pool3d_backward(grad_output, self)
                return grad_self, None

            return torch.adaptive_avg_pool3d(self, output_size), backward

        def batch_norm(input : Tensor,
                       weight : Optional[Tensor],
                       bias : Optional[Tensor],
                       running_mean : Optional[Tensor],
                       running_var : Optional[Tensor],
                       training : bool,
                       momentum : float,
                       eps : float,
                       cudnn_enabled : bool):

            output, save1, save2, impl_idx = torch._batch_norm_impl_index(
                input, weight, bias, running_mean, running_var, training,
                momentum, eps, cudnn_enabled)
            has_weight = weight is not None
            has_bias = bias is not None

            def backward(grad_output):
                dinput, dweight, dbias = torch._batch_norm_impl_index_backward(
                    impl_idx, input, grad_output, weight, running_mean, running_var,
                    save1, save2, training, eps, [True, has_weight, has_bias])
                return dinput, dweight, dbias, None, None, None, None, None, None

            return output, backward

        def embedding(weight,
                      indices,
                      padding_idx: int,
                      scale_grad_by_freq: bool,
                      sparse: bool):
            weight_size_0 = weight.size()[0]
            def backward(grad_output):
                grad_weight = torch.embedding_backward(grad_output, indices, weight_size_0, padding_idx, scale_grad_by_freq, sparse)
                return grad_weight, None, None, None, None

            return torch.embedding(weight, indices, padding_idx, scale_grad_by_freq, sparse), backward

        def nll_loss(self, target, weight: Optional[Tensor], reduction: int, ignore_index: int):
            result, total_weight = torch.nll_loss_forward(self, target, weight, reduction, ignore_index)
            def backward(grad):
                return torch.nll_loss_backward(grad, self, target, weight, reduction, ignore_index, total_weight), None, None, None, None
            return result, backward

        def softmax_0(self, dim: int):
            result = torch.softmax(self, dim)
            def backward(grad_output):
                grad_self = torch._softmax_backward_data(grad_output, result, dim, self)
                return grad_self, None

            return result, backward

        def softmax_1(self, dim: int, dtype: int):
            result = torch.softmax(self, dim, dtype)
            def backward(grad_output):
                grad_self = torch._softmax_backward_data(grad_output, result, dim, self)
                return grad_self, None, None

            return torch.softmax(self, dim, dtype), backward

        def ___interpolate_backward(grad,
                                    input,
                                    mode: str,
                                    align_corners: bool):
            output_size = grad.size()[2:]
            input_size = input.size()
            input_dim = len(input_size)
            if input_dim == 3 and mode == 'nearest':
                grad_input = torch.upsample_nearest1d_backward(grad, output_size, input_size)
            elif input_dim == 4 and mode == 'nearest':
                grad_input = torch.upsample_nearest2d_backward(grad, output_size, input_size)
            elif input_dim == 5 and mode == 'nearest':
                grad_input = torch.upsample_nearest3d_backward(grad, output_size, input_size)
            elif input_dim == 3 and mode == 'linear':
                grad_input = torch.upsample_linear1d_backward(grad, output_size, input_size, align_corners)
            elif input_dim == 4 and mode == 'bilinear':
                grad_input = torch.upsample_bilinear2d_backward(grad, output_size, input_size, align_corners)
            elif input_dim == 5 and mode == 'trilinear':
                grad_input = torch.upsample_trilinear3d_backward(grad, output_size, input_size, align_corners)
            elif input_dim == 4 and mode == 'bicubic':
                grad_input = torch.upsample_bicubic2d_backward(grad, output_size, input_size, align_corners)
            elif input_dim == 3 and mode == 'area':
                grad_input = ___adaptive_avg_pool1d_backward(grad, input, output_size)
            elif input_dim == 4 and mode == 'area':
                grad_input = ___adaptive_avg_pool2d_backward(grad, input, output_size)
            elif input_dim == 5 and mode == 'area':
                grad_input = torch.adaptive_avg_pool3d_backward(grad, input)
            else:
                # NEVER REACH HERE
                grad_input = torch.zeros_like(input)
                raise RuntimeError('Input Error: Only 3D, 4D and 5D input Tensors supported')

            return grad_input

        def __interpolate_0(input,
                            size: Optional[int],
                            scale_factor: Optional[List[float]],
                            mode: str='nearest',
                            align_corners: Optional[bool]):
            def backward(grad_output):
                if align_corners is None:
                    align_corners = False
                grad_self = ___interpolate_backward(grad_output, input, mode, align_corners)
                return grad_self, None, None, None, None

            return torch.__interpolate(input, size, scale_factor, mode, align_corners), backward

        def __interpolate_1(input,
                            size: Optional[List[int]],
                            scale_factor: Optional[List[float]],
                            mode: str='nearest',
                            align_corners: Optional[bool]):
            def backward(grad_output):
                if align_corners is None:
                    align_corners = False
                grad_self = ___interpolate_backward(grad_output, input, mode, align_corners)
                return grad_self, None, None, None, None

            return torch.__interpolate(input, size, scale_factor, mode, align_corners), backward

        def __interpolate_2(input,
                            size: Optional[int],
                            scale_factor: Optional[float],
                            mode: str='nearest',
                            align_corners: Optional[bool]):
            def backward(grad_output):
                if align_corners is None:
                    align_corners = False
                grad_self = ___interpolate_backward(grad_output, input, mode, align_corners)
                return grad_self, None, None, None, None

            return torch.__interpolate(input, size, scale_factor, mode, align_corners), backward

        def __interpolate_3(input,
                            size: Optional[List[int]],
                            scale_factor: Optional[float],
                            mode: str='nearest',
                            align_corners: Optional[bool]):
            def backward(grad_output):
                if align_corners is None:
                    align_corners = False
                grad_self = ___interpolate_backward(grad_output, input, mode, align_corners)
                return grad_self, None, None, None, None

            return torch.__interpolate(input, size, scale_factor, mode, align_corners), backward

      )"};
std::unordered_map<std::string, GradientPair> schema_to_graphs;

// This map is a workaround to cache compiled gradient_pairs. Ideally this graph
// should be compiled only once and saved in Operator structure.
// This should be done along with merging into native_functions.yaml.
std::unordered_map<const FunctionSchema*, GradientPair> cached_gradient_pairs;
} // anonymous namespace

std::pair<std::shared_ptr<Graph>, Value*> extractClosure(Value* closure) {
  AT_CHECK(
      closure->node()->kind() == prim::TupleConstruct,
      "closure must be a literal tuple construct");
  Value* fn = closure->node()->inputs().at(0);
  Value* context = closure->node()->inputs().at(1);

  AT_CHECK(
      fn->node()->kind() == prim::Function,
      "closure tuple must contain a prim::Function");
  return std::make_pair(fn->node()->g(attr::Subgraph), context);
}

Argument originalReturnType(const TupleTypePtr& tup) {
  AT_CHECK(tup->elements().size() > 1);
  if (tup->elements().size() == 2)
    return Argument("", tup->elements().at(0));
  std::vector<TypePtr> types = tup->elements().vec();
  types.pop_back();
  return Argument("", TupleType::create(std::move(types)));
}

// In torchscript AD formulas, we define {func_0, func_1, ...} as
// overloaded functions of `func`.
// Remove the suffix before adding the schema string to map
// schema_to_graphs.
std::string overloadedSchemaString(const FunctionSchema& schema) {
  const auto& schema_name = schema.name();
  auto pos = schema_name.find_last_of('_');
  auto schema_name_suffix = schema_name.substr(pos + 1);
  std::string schema_string = canonicalSchemaString(schema);
<<<<<<< HEAD
  if (!schema_name_suffix.empty() &&
      schema_name_suffix.find_first_not_of("0123456789") == string::npos) {
    schema_string.replace(
        schema_string.find(schema_name),
        schema_name.length(),
        schema_name.substr(0, pos));
=======
  if (!schema_name_suffix.empty()
      && schema_name_suffix.find_first_not_of("0123456789") == std::string::npos) {
    schema_string.replace(schema_string.find(schema_name),
                          schema_name.length(),
                          schema_name.substr(0, pos));
>>>>>>> 5fa78303
  }
  return schema_string;
}

bool isHelperFunction(const std::string& method_name) {
  std::string helper_prefix = "___";
  return method_name.compare(0, helper_prefix.length(), helper_prefix) == 0;
}

void loadModule(const std::shared_ptr<script::Module>& module) {
  for (const auto& method_ : module->get_methods()) {
    if (isHelperFunction(method_.key()))
      continue;

    const auto& method = method_.value();
    GradientPair pair;
    pair.forward = method->graph();

    // lookup the backward function
    Node* forward_tuple = pair.forward->outputs().at(0)->node();

    if (forward_tuple->kind() != prim::TupleConstruct) {
      throw script::ErrorReport(forward_tuple->getSourceLocation())
          << "gradient must return literal a tuple";
    }

    Value* context;
    std::tie(pair.backward, context) =
        extractClosure(forward_tuple->inputs().back());

    // do surgery on the forward function to remove the closure tuple and
    // replace it with the context variable:
    //  backward = (<lambda>, context_tuple)
    //  return original, backward
    //  -----
    //  return original, context_tuple
    std::vector<Value*> new_inputs = forward_tuple->inputs().vec();
    new_inputs.back() = context;
    Value* new_tuple =
        pair.forward->appendNode(pair.forward->createTuple(new_inputs))
            ->output();
    pair.forward->eraseOutput(0);
    pair.forward->registerOutput(new_tuple);
    forward_tuple->destroy();

    // derive schema from original function's schema:
    const FunctionSchema& loaded_schema = method->getSchema();
    FunctionSchema actual_schema(
        Symbol::aten(loaded_schema.name()),
        loaded_schema.arguments(),
        {originalReturnType(new_tuple->type()->expect<TupleType>())});

    // modify canonical string for function overloading
    // prefer not to modify the schema name
    auto schema_string = overloadedSchemaString(actual_schema);

    schema_to_graphs[schema_string] = std::move(pair);
  }
}

void loadFunctions() {
  for (const std::string& str : functions) {
    auto cu = std::make_shared<script::Module>();
    script::defineMethodsInModule(cu, str, script::nativeResolver, nullptr);
    loadModule(cu);
  }
}

c10::optional<GradientPair> gradientInfoForSchema(
    const FunctionSchema& schema) {
  std::lock_guard<std::mutex> guard(lock);
  if (schema_to_graphs.size() == 0) {
    loadFunctions();
  }
  auto cache_it = cached_gradient_pairs.find(&schema);
  if (cache_it != cached_gradient_pairs.end()) {
    return cache_it->second;
  } else {
    auto schema_str = canonicalSchemaString(schema);
    // JIT doesn't support keyword only arguments.
    // Remove ' *,' in schema before looking up
    // TODO: #16921 properly support keyword only arguments in JIT.
    auto n = schema_str.find("*, ");
    if (n != std::string::npos) {
      schema_str = schema_str.erase(n, 3);
    }

    auto sym_script_it = schema_to_graphs.find(schema_str);
    if (sym_script_it != schema_to_graphs.end()) {
      cached_gradient_pairs.emplace_hint(
          cache_it, &schema, sym_script_it->second);
      return sym_script_it->second;
    }
  }
  return c10::nullopt;
}

bool hasGradientInfoForSchema(const FunctionSchema& schema) {
  return gradientInfoForSchema(schema).has_value();
}

} // namespace jit
} // namespace torch<|MERGE_RESOLUTION|>--- conflicted
+++ resolved
@@ -762,20 +762,11 @@
   auto pos = schema_name.find_last_of('_');
   auto schema_name_suffix = schema_name.substr(pos + 1);
   std::string schema_string = canonicalSchemaString(schema);
-<<<<<<< HEAD
-  if (!schema_name_suffix.empty() &&
-      schema_name_suffix.find_first_not_of("0123456789") == string::npos) {
-    schema_string.replace(
-        schema_string.find(schema_name),
-        schema_name.length(),
-        schema_name.substr(0, pos));
-=======
   if (!schema_name_suffix.empty()
       && schema_name_suffix.find_first_not_of("0123456789") == std::string::npos) {
     schema_string.replace(schema_string.find(schema_name),
                           schema_name.length(),
                           schema_name.substr(0, pos));
->>>>>>> 5fa78303
   }
   return schema_string;
 }
