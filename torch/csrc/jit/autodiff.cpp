--- conflicted
+++ resolved
@@ -37,11 +37,7 @@
   static OperatorSet need_trim_grad_ops = {
       "aten::kthvalue(Tensor self, int k, int dim, bool keepdim) -> (Tensor, Tensor)",
       "aten::topk(Tensor self, int k, int dim, bool largest, bool sorted) -> (Tensor, Tensor)",
-<<<<<<< HEAD
-      //"aten::max_pool2d_with_indices(Tensor self, int[] kernel_size, int[] stride, int[] padding, int[] dilation, bool ceil_mode) -> (Tensor, Tensor)",
-=======
       "aten::max_pool2d(Tensor self, int[] kernel_size, int[] stride, int[] padding, int[] dilation, bool ceil_mode) -> Tensor",
->>>>>>> 3803d1c9
   };
   if (need_trim_grad_ops.find(n)) {
     return true;
