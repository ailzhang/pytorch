#include <torch/csrc/jit/autodiff.h>

#include "torch/csrc/jit/passes/lower_tuples.h"
#include <torch/csrc/jit/passes/common_subexpression_elimination.h>
#include <torch/csrc/jit/passes/dead_code_elimination.h>
#include <torch/csrc/jit/passes/constant_pooling.h>
#include "torch/csrc/jit/symbolic_script.h"
#include <torch/csrc/jit/symbolic_variable.h>
#include <torch/csrc/jit/operator.h>
#include <torch/csrc/utils/functional.h>
#include "torch/csrc/jit/script/compiler.h"

#include <torch/csrc/jit/assertions.h>

#include <algorithm>
#include <memory>

namespace torch { namespace jit {

using value_map = std::unordered_map<Value*, Value*>;
using value_set = std::unordered_set<Value*>;

void wrapDim(int64_t & dim, const std::vector<int64_t> & sizes) {
  if (dim < 0) {
    dim += sizes.size();
  }
}

bool isDifferentiable(Node * n) {
  // TODO: scalar-tensor ops should be canonicalized
  static OperatorSet differentiable_ops = {
    "aten::add(Tensor self, Tensor other, *, Scalar alpha) -> Tensor",
    "aten::add(Tensor self, Scalar other, Scalar alpha) -> Tensor",
    "aten::sub(Tensor self, Tensor other, *, Scalar alpha) -> Tensor",
    "aten::sub(Tensor self, Scalar other, Scalar alpha) -> Tensor",
    "aten::mul(Tensor self, Tensor other) -> Tensor",
    "aten::mul(Tensor self, Scalar other) -> Tensor",
    "aten::div(Tensor self, Tensor other) -> Tensor",
    "aten::div(Tensor self, Scalar other) -> Tensor",
    "aten::max(Tensor self, Tensor other) -> Tensor",
    "aten::min(Tensor self, Tensor other) -> Tensor",
    "aten::sigmoid(Tensor self) -> Tensor",
    "aten::tanh(Tensor self) -> Tensor",
    "aten::relu(Tensor self) -> Tensor",
    "aten::threshold(Tensor self, Scalar threshold, Scalar value) -> Tensor",
    "aten::erf(Tensor self) -> Tensor",
    "aten::erfc(Tensor self) -> Tensor",
    "aten::exp(Tensor self) -> Tensor",
    "aten::t(Tensor self) -> Tensor",
    "aten::neg(Tensor self) -> Tensor",
    "aten::clamp(Tensor self, Scalar? min, Scalar? max) -> Tensor",
    "aten::where(Tensor condition, Tensor self, Tensor other) -> Tensor",
    "aten::type_as(Tensor self, Tensor other) -> Tensor",
    "aten::unsqueeze(Tensor self, int dim) -> Tensor",
    "aten::addmm(Tensor self, Tensor mat1, Tensor mat2, *, Scalar beta, Scalar alpha) -> Tensor",
    "aten::mm(Tensor self, Tensor mat2) -> Tensor",
    "aten::lt(Tensor self, Tensor other) -> Tensor",
    "aten::le(Tensor self, Tensor other) -> Tensor",
    "aten::gt(Tensor self, Tensor other) -> Tensor",
    "aten::ge(Tensor self, Tensor other) -> Tensor",
    "aten::eq(Tensor self, Tensor other) -> Tensor",
    "aten::ne(Tensor self, Tensor other) -> Tensor",
    "aten::lt(Tensor self, Scalar other) -> Tensor",
    "aten::le(Tensor self, Scalar other) -> Tensor",
    "aten::gt(Tensor self, Scalar other) -> Tensor",
    "aten::ge(Tensor self, Scalar other) -> Tensor",
    "aten::eq(Tensor self, Scalar other) -> Tensor",
    "aten::ne(Tensor self, Scalar other) -> Tensor",
    "aten::abs(Tensor self) -> Tensor",
    "aten::acos(Tensor self) -> Tensor",
    "aten::asin(Tensor self) -> Tensor",
    "aten::atan(Tensor self) -> Tensor",
    "aten::ceil(Tensor self) -> Tensor",
    "aten::cos(Tensor self) -> Tensor",
    "aten::cosh(Tensor self) -> Tensor",
    "aten::exp(Tensor self) -> Tensor",
    "aten::expm1(Tensor self) -> Tensor",
    "aten::floor(Tensor self) -> Tensor",
    "aten::fmod(Tensor self, Scalar other) -> Tensor",
    "aten::frac(Tensor self) -> Tensor",
    "aten::log(Tensor self) -> Tensor",
    "aten::log10(Tensor self) -> Tensor",
    "aten::log1p(Tensor self) -> Tensor",
    "aten::log2(Tensor self) -> Tensor",
    "aten::reciprocal(Tensor self) -> Tensor",
    "aten::remainder(Tensor self, Scalar other) -> Tensor",
    "aten::round(Tensor self) -> Tensor",
    "aten::rsqrt(Tensor self) -> Tensor",
    "aten::sin(Tensor self) -> Tensor",
    "aten::sinh(Tensor self) -> Tensor",
    "aten::tan(Tensor self) -> Tensor",
    "aten::trunc(Tensor self) -> Tensor",
    "prim::SumToSize(Tensor(a) self, int[] size) -> Tensor(a)",
    "aten::log_softmax(Tensor self, int dim) -> Tensor",
    "aten::avg_pool2d(Tensor self, int[] kernel_size, int[] stride, int[] padding, bool ceil_mode, bool count_include_pad) -> Tensor",
    "aten::max_pool2d_with_indices(Tensor self, int[] kernel_size, int[] stride, int[] padding, int[] dilation, bool ceil_mode) -> (Tensor, Tensor)",
    "aten::thnn_conv2d_forward(Tensor self, Tensor weight, int[] kernel_size, Tensor? bias, int[] stride, int[] padding) -> (Tensor, Tensor, Tensor)",
    "aten::native_batch_norm(Tensor input, Tensor? weight, Tensor? bias, Tensor? running_mean, Tensor? running_var, bool training, float momentum, float eps) -> (Tensor, Tensor, Tensor)",
  };

  // TODO: add support for the following fusible operators.
  // They're a little tricky to implement; max/min require mutability for best perf
  // "aten::atan2(Tensor self) -> Tensor",
  // "aten::max(Tensor self) -> Tensor",
  // "aten::min(Tensor self) -> Tensor"

  if (n->kind() == prim::Constant ||
      n->kind() == prim::Undefined ||
      n->kind() == prim::AutogradAdd ||
      n->kind() == prim::ConstantChunk ||
      n->kind() == prim::None)
    return true;
  if (differentiable_ops.find(n))
    return true;
  if (check_symbolic_scripts(n))
    return true;

  if (n->matches("aten::expand(Tensor self, int[] size, *, bool implicit) -> Tensor")) {
    return n->get<std::vector<int64_t>>(attr::size) && n->is_constant(attr::implicit) &&
      n->namedInput(attr::self)->type()->cast<CompleteTensorType>();
  }
  if (n->matches("aten::view(Tensor self, int[] size) -> Tensor")) {
    return n->get<std::vector<int64_t>>(attr::size) &&
      n->namedInput(attr::self)->type()->cast<CompleteTensorType>();
  }
  if (n->matches("aten::nll_loss(Tensor self, Tensor target, Tensor? weight, int reduction, int ignore_index) -> Tensor")) {
    // TODO(asuhan): support weight
    return n->namedInput(attr::weight)->node()->kind() == prim::Undefined;
  }

  // linear blocks may appear as inputs to graph executors, but they are removed
  // before differentiation occurs
  if (n->kind() == prim::GradOf) {
    auto body = n->blocks().at(0);
    return std::all_of(
        body->nodes().begin(),
        body->nodes().end(),
        static_cast<bool (*)(Node*)>(isDifferentiable));
  }

  return false;
}


bool isDifferentiable(Graph & g) {
  return std::all_of(g.nodes().begin(), g.nodes().end(),
                     static_cast<bool(*)(Node*)>(isDifferentiable));
}


static std::vector<Value*> gradientForNode(Node* node, ArrayRef<Value*> grad_values) {
  static const OperatorSet comparison_ops = {
    "aten::lt(Tensor self, Tensor other) -> Tensor",
    "aten::le(Tensor self, Tensor other) -> Tensor",
    "aten::gt(Tensor self, Tensor other) -> Tensor",
    "aten::ge(Tensor self, Tensor other) -> Tensor",
    "aten::eq(Tensor self, Tensor other) -> Tensor",
    "aten::ne(Tensor self, Tensor other) -> Tensor",
    "aten::lt(Tensor self, Scalar other) -> Tensor",
    "aten::le(Tensor self, Scalar other) -> Tensor",
    "aten::gt(Tensor self, Scalar other) -> Tensor",
    "aten::ge(Tensor self, Scalar other) -> Tensor",
    "aten::eq(Tensor self, Scalar other) -> Tensor",
    "aten::ne(Tensor self, Scalar other) -> Tensor",
  };
  const auto sumToSizeOf = [node](SymbolicVariable v, Symbol input_name) -> SymbolicVariable {
    Value * size;
    {
      WithInsertPoint insert_guard {node};
      size = SymbolicVariable(node->namedInput(input_name)).size();
    }
    return v.sumToSize(size);
  };
  const auto build_sym_grad = [node, &sumToSizeOf](const std::vector<SymbolicVariable>& grads) -> std::vector<SymbolicVariable> {
    auto inputs = fmap<SymbolicVariable>(node->inputs());
    auto outputs = fmap<SymbolicVariable>(node->outputs());

    if (node->matches("aten::add(Tensor self, Tensor other, *, Scalar alpha) -> Tensor")) {
      return {sumToSizeOf(grads.at(0), attr::self),
              sumToSizeOf(grads.at(0) * node->namedInput(attr::alpha), attr::other),
              nullptr};

    } else if (node->matches("aten::add(Tensor self, Scalar other, Scalar alpha) -> Tensor")) {
      return {grads.at(0), nullptr, nullptr};

    } else if (node->kind() == prim::AutogradAdd) {
      // NB: AutogradAdds don't broadcast
      return {grads.at(0), grads.at(0)};

    } else if (node->matches("aten::sub(Tensor self, Tensor other, *, Scalar alpha) -> Tensor")) {
      return {sumToSizeOf(grads.at(0), attr::self),
              sumToSizeOf(-grads.at(0) * node->namedInput(attr::alpha), attr::other),
              nullptr};

    } else if (node->matches("aten::sub(Tensor self, Scalar other, Scalar alpha) -> Tensor")) {
      return {grads.at(0), nullptr, nullptr};

    } else if (node->matches("aten::mul(Tensor self, Tensor other) -> Tensor")) {
      return {sumToSizeOf(grads.at(0) * inputs.at(1), attr::self),
              sumToSizeOf(grads.at(0) * inputs.at(0), attr::other)};

    } else if (node->matches("aten::mul(Tensor self, Scalar other) -> Tensor")) {
      return {grads.at(0) * inputs.at(1), nullptr};

    } else if (node->matches("aten::div(Tensor self, Tensor other) -> Tensor")) {
      return {sumToSizeOf(grads.at(0) / inputs.at(1), attr::self),
              sumToSizeOf(-grads.at(0) * inputs.at(0) / (inputs.at(1) * inputs.at(1)), attr::other)};

    } else if (node->matches("aten::div(Tensor self, Scalar other) -> Tensor")) {
      return {grads.at(0) / inputs.at(1), nullptr};

    } else if (node->matches("aten::max(Tensor self, Tensor other) -> Tensor")) {
      return {sumToSizeOf(grads.at(0) * (inputs.at(0) > inputs.at(1)).type_as(grads.at(0)), attr::self),
              sumToSizeOf(grads.at(0) * (inputs.at(1) > inputs.at(0)).type_as(grads.at(0)), attr::other)};

    } else if (node->matches("aten::min(Tensor self, Tensor other) -> Tensor")) {
      return {sumToSizeOf(grads.at(0) * (inputs.at(0) < inputs.at(1)).type_as(grads.at(0)), attr::self),
              sumToSizeOf(grads.at(0) * (inputs.at(1) < inputs.at(0)).type_as(grads.at(0)), attr::other)};

    } else if (node->matches("aten::where(Tensor condition, Tensor self, Tensor other) -> Tensor")) {
      return {nullptr,
              sumToSizeOf(grads.at(0) * inputs.at(0).type_as(grads.at(0)), attr::self),
              sumToSizeOf(grads.at(0) * (1 - inputs.at(0)).type_as(grads.at(0)), attr::other)};

    } else if (node->matches("aten::sigmoid(Tensor self) -> Tensor")) {
      // TODO: The order of operations matter in this case. This
      // works for ppc64le and x86_64. Need to look at why the
      // order matters.
      return {(1 - outputs.at(0)) * outputs.at(0) * grads.at(0)};

    } else if (node->matches("aten::tanh(Tensor self) -> Tensor")) {
      return {grads.at(0) * (1 - outputs.at(0) * outputs.at(0))};

    } else if (node->matches("aten::relu(Tensor self) -> Tensor")) {
      return {grads.at(0) * (outputs.at(0) > at::Scalar(0)).type_as(outputs.at(0))};

    } else if (node->matches("aten::clamp(Tensor self, Scalar? min, Scalar? max) -> Tensor")) {
      // handle the case that min/max is None
      Value* min = inputs.at(1);
      bool min_must_be_none = min->node()->kind() == prim::None;
      Value* max = inputs.at(2);
      bool max_must_be_none = max->node()->kind() == prim::None;
      // XXX - this formula is wrong when min or max are not stricly prim::None
      // but may be None dynamically. In this case an internal compiler error will
      // get thrown when trying to generate expressions involving the values of min/max
      if (!min_must_be_none && !max_must_be_none) {
        return {grads.at(0)
          * (1-(inputs.at(0) <= inputs.at(1)).type_as(inputs.at(0)))
          * (1-(inputs.at(0) >= inputs.at(2)).type_as(inputs.at(0))), nullptr, nullptr};
      } else if (max_must_be_none) {
        return {grads.at(0)
          * (1-(inputs.at(0) <= inputs.at(1)).type_as(inputs.at(0))), nullptr, nullptr};
      } else if (min_must_be_none) {
        return {grads.at(0)
          * (1-(inputs.at(0) >= inputs.at(2)).type_as(inputs.at(0))), nullptr, nullptr};
      } else {
        return {grads.at(0), nullptr, nullptr};
      }
    } else if (node->matches("aten::threshold(Tensor self, Scalar threshold, Scalar value) -> Tensor")) {
      auto threshold = node->get<at::Scalar>(attr::threshold).value();
      return {grads.at(0) * (inputs.at(0) > threshold).type_as(outputs.at(0)), nullptr, nullptr};

    } else if (node->matches("aten::erf(Tensor self) -> Tensor")) {
      return {grads.at(0) * 1.12837916709551 * (-inputs.at(0) * inputs.at(0)).exp()};

    } else if (node->matches("aten::erfc(Tensor self) -> Tensor")) {
      return {-grads.at(0) * 1.12837916709551 * (-inputs.at(0) * inputs.at(0)).exp()};

    } else if (node->matches("aten::exp(Tensor self) -> Tensor")) {
      return {grads.at(0) * (outputs.at(0))};

    } else if (node->matches("aten::t(Tensor self) -> Tensor")) {
      return {grads.at(0).t()};

    } else if (node->matches("aten::neg(Tensor self) -> Tensor")) {
      return {-grads.at(0)};

    } else if (node->matches("aten::abs(Tensor self) -> Tensor")) {
      return {grads.at(0) * inputs.at(0).sign()};

    } else if (node->matches("aten::acos(Tensor self) -> Tensor")) {
      return {grads.at(0) * -((-inputs.at(0) * inputs.at(0) + at::Scalar(1)).rsqrt())};

    } else if (node->matches("aten::asin(Tensor self) -> Tensor")) {
      return {grads.at(0) * (-inputs.at(0) * inputs.at(0) + at::Scalar(1)).rsqrt()};

    } else if (node->matches("aten::atan(Tensor self) -> Tensor")) {
      return {grads.at(0) / (inputs.at(0) * inputs.at(0) + at::Scalar(1))};

    } else if (node->matches("prim::SumToSize(Tensor(a) self, int[] size) -> Tensor(a)")) {
      Value * self_size;
      {
        WithInsertPoint insert_guard { node };
        self_size = inputs.at(0).size();
      }
      return {grads.at(0).expand(self_size), nullptr};

    } else if (node->matches("aten::ceil(Tensor self) -> Tensor")) {
      return {SymbolicVariable::zeros_like(grads.at(0))};

    } else if (node->matches("aten::cos(Tensor self) -> Tensor")) {
      return {grads.at(0) * -inputs.at(0).sin()};

    } else if (node->matches("aten::cosh(Tensor self) -> Tensor")) {
      return {grads.at(0) * inputs.at(0).sinh()};

    } else if (node->matches("aten::exp(Tensor self) -> Tensor")) {
      return {grads.at(0) * outputs.at(0)};

    } else if (node->matches("aten::expm1(Tensor self) -> Tensor")) {
      return {grads.at(0) * (outputs.at(0) + at::Scalar(1))};

    } else if (node->matches("aten::floor(Tensor self) -> Tensor")) {
      return {SymbolicVariable::zeros_like(grads.at(0))};

    } else if (node->matches("aten::fmod(Tensor self, Scalar other) -> Tensor")) {
      return {grads.at(0), nullptr};

    } else if (node->matches("aten::frac(Tensor self) -> Tensor")) {
      return {grads.at(0)};

    } else if (node->matches("aten::log(Tensor self) -> Tensor")) {
      return {grads.at(0) / inputs.at(0)};

    } else if (node->matches("aten::log10(Tensor self) -> Tensor")) {
      return {grads.at(0) / (inputs.at(0) * 2.3025850929940456)};

    } else if (node->matches("aten::log1p(Tensor self) -> Tensor")) {
      return {grads.at(0) / (inputs.at(0) + at::Scalar(1))};

    } else if (node->matches("aten::log2(Tensor self) -> Tensor")) {
      return {grads.at(0) / (inputs.at(0) * 0.6931471805599453)};

    } else if (node->matches("aten::reciprocal(Tensor self) -> Tensor")) {
      return {-grads.at(0) * outputs.at(0) * outputs.at(0)};

    } else if (node->matches("aten::remainder(Tensor self, Scalar other) -> Tensor")) {
      return {grads.at(0), nullptr};

    } else if (node->matches("aten::round(Tensor self) -> Tensor")) {
      return {SymbolicVariable::zeros_like(grads.at(0))};

    } else if (node->matches("aten::rsqrt(Tensor self) -> Tensor")) {
      return {grads.at(0) * outputs.at(0).pow(3.) * -0.5};

    } else if (node->matches("aten::sin(Tensor self) -> Tensor")) {
      return {grads.at(0) * inputs.at(0).cos()};

    } else if (node->matches("aten::sinh(Tensor self) -> Tensor")) {
      return {grads.at(0) * inputs.at(0).cosh()};

    } else if (node->matches("aten::tan(Tensor self) -> Tensor")) {
      return {grads.at(0) * (1. + outputs.at(0) * outputs.at(0))};

    } else if (node->matches("aten::trunc(Tensor self) -> Tensor")) {
      return {SymbolicVariable::zeros_like(grads.at(0))};

    } else if (node->kind() == prim::ConstantChunk) {
      return {SymbolicVariable::cat(grads, node->i(attr::dim))};

    } else if (node->matches("aten::view(Tensor self, int[] size) -> Tensor") ||
               node->matches("aten::reshape(Tensor self, int[] shape) -> Tensor")) {
      // TODO: if sizes are not available statically, add an operator that reutrns them as a tuple
      auto sizes = node->namedInput(attr::self)->type()->expect<CompleteTensorType>()->sizes();
      return {grads.at(0).reshape(sizes), nullptr};

    } else if (node->matches("aten::type_as(Tensor self, Tensor other) -> Tensor")) {
      return {grads.at(0).type_as(inputs.at(0)), nullptr};

    } else if (node->matches("aten::unsqueeze(Tensor self, int dim) -> Tensor")) {
      return {grads.at(0).squeeze(node->namedInput(attr::dim)), nullptr};

    } else if (node->matches("aten::addmm(Tensor self, Tensor mat1, Tensor mat2, *, Scalar beta, Scalar alpha) -> Tensor")) {
      return {sumToSizeOf(grads.at(0) * node->namedInput(attr::beta), attr::self),
              grads.at(0).mm(inputs.at(2).t()) * node->namedInput(attr::alpha),
              inputs.at(1).t().mm(grads.at(0)) * node->namedInput(attr::alpha),
              nullptr, nullptr};

    } else if (node->matches("aten::mm(Tensor self, Tensor mat2) -> Tensor")) {
      return {grads.at(0).mm(inputs.at(1).t()), inputs.at(0).t().mm(grads.at(0))};

    } else if (node->matches("aten::expand(Tensor self, int[] size, *, bool implicit) -> Tensor")) {
      const auto& input_sizes = inputs.at(0).sizes();
      if (input_sizes.size() == 0)
        return {grads.at(0).sum(), nullptr, nullptr};
      auto grad_sizes = node->get<std::vector<int64_t>>(attr::size).value();
      auto grad = grads.at(0);
      while (grad_sizes.size() > input_sizes.size()) {
        grad = grad.sum(0, false);
        grad_sizes.erase(grad_sizes.begin());
      }
      for (size_t i = 0; i < input_sizes.size(); ++i) {
        if (input_sizes[i] == 1 && grad_sizes[i] > 1) {
          grad = grad.sum(i, true);
        }
      }
      return {grad, nullptr, nullptr};

    } else if (node->matches("aten::squeeze(Tensor self) -> Tensor")) {
      const auto& sizes = inputs.at(0).sizes();
      std::vector<size_t> squeezed_dims;
      for (size_t i = 0; i < sizes.size(); ++i) {
        if (sizes[i] != 1) continue;
        squeezed_dims.push_back(i);
      }
      SymbolicVariable returned_grad = grads.at(0);
      for (const auto& dim : squeezed_dims) {
        returned_grad = returned_grad.unsqueeze(dim);
      }
      return {returned_grad};

    } else if (node->matches("aten::squeeze(Tensor self, int dim) -> Tensor", /*const_inputs=*/attr::dim)) {
      int64_t dim = *node->get<int64_t>(attr::dim);
      const auto& sizes = inputs.at(0).sizes();
      wrapDim(dim, sizes);
      if (sizes.size() == 0)  {
        return {grads.at(0), nullptr};
      }
      return {sizes.at(dim) > 1 ? grads.at(0) : grads.at(0).unsqueeze(dim), nullptr};

    } else if (node->matches("aten::cat(Tensor[] tensors, int dim) -> Tensor", /*const_inputs=*/attr::dim)) {
      int dim = *node->get<int64_t>(attr::dim);
      auto tensor_inputs = inputs; tensor_inputs.pop_back();
      const auto& first_sizes = tensor_inputs.at(0).sizes();
      const auto has_first_sizes = [&first_sizes](SymbolicVariable var) {
        return var.sizes() == first_sizes;
      };

      // NB: this is a specialization for the common case where all inputs are
      // of equal sizes. We can use a single split operation to handle that.
      if (std::all_of(tensor_inputs.begin(), tensor_inputs.end(), has_first_sizes)) {
        auto tensor_grads = grads.at(0).chunk(tensor_inputs.size(), dim);
        tensor_grads.emplace_back(nullptr); // for attr::dim
        return tensor_grads;
      } else {
        size_t offset = 0;
        auto grad = grads.at(0);
        std::vector<SymbolicVariable> tensor_grads;
        for (auto input : tensor_inputs) {
          tensor_grads.push_back(grad.narrow(dim, offset, input.sizes()[dim]));
          offset += input.sizes()[dim];
        }
        tensor_grads.emplace_back(nullptr); // for attr::dim
        return tensor_grads;
      }
    } else if (comparison_ops.find(node)) {
      return {nullptr, nullptr};

    } else if (node->matches("aten::avg_pool2d(Tensor self, int[] kernel_size, int[] stride, int[] padding, bool ceil_mode, bool count_include_pad) -> Tensor")) {
      JIT_ASSERT(grads.size() == 1);
      auto graph = node->owningGraph();
      auto backward_value = graph->insert(aten::avg_pool2d_backward, {
        grads.at(0).value(),
        node->namedInput(attr::self),
        node->namedInput(attr::kernel_size),
        node->namedInput(attr::stride),
        node->namedInput(attr::padding),
        node->namedInput(attr::ceil_mode),
        node->namedInput(attr::count_include_pad)});
      return {backward_value->node()->output(0), nullptr, nullptr, nullptr, nullptr, nullptr};

    } else if (node->matches("aten::max_pool2d_with_indices(Tensor self, int[] kernel_size, int[] stride, int[] padding, int[] dilation, bool ceil_mode) -> (Tensor, Tensor)")) {
      JIT_ASSERT(grads.size() == 2);
      auto graph = node->owningGraph();
      auto backward_value = graph->insert(aten::max_pool2d_with_indices_backward, {
        grads.at(0).value(),
        node->namedInput(attr::self),
        node->namedInput(attr::kernel_size),
        node->namedInput(attr::stride),
        node->namedInput(attr::padding),
        node->namedInput(attr::dilation),
        node->namedInput(attr::ceil_mode),
        outputs.at(1).value()
      });
      return {backward_value->node()->output(0), nullptr, nullptr, nullptr, nullptr, nullptr};

    } else if (node->matches("aten::thnn_conv2d_forward(Tensor self, Tensor weight, int[] kernel_size, Tensor? bias, int[] stride, int[] padding) -> (Tensor, Tensor, Tensor)")) {
      auto graph = node->owningGraph();
      auto backward_value = graph->insert(aten::thnn_conv2d_backward, {
        grads.at(0).value(),
        inputs.at(0).value(),
        inputs.at(1).value(),
        node->namedInput(attr::kernel_size),
        node->namedInput(attr::stride),
        node->namedInput(attr::padding),
        outputs.at(1).value(),
        outputs.at(2).value(),
        graph->insertConstant(std::vector<bool>{true, true, true})
      });
      // graph->insert returns a tuple automatically if multiple outputs are returned. So unpack them again.
      Node* tuple_unpack_node = graph->insertNode(graph->createTupleUnpack(backward_value));
      auto tuple_outputs = tuple_unpack_node->outputs();
      JIT_ASSERT(tuple_outputs.size() == size_t(3));
      return {tuple_outputs[0], tuple_outputs[1], nullptr, tuple_outputs[2], nullptr, nullptr};

    } else if (node->matches("aten::native_batch_norm(Tensor input, Tensor? weight, Tensor? bias, Tensor? running_mean, Tensor? running_var, bool training, float momentum, float eps) -> (Tensor, Tensor, Tensor)")) {
      auto graph = node->owningGraph();
      auto backward_value = graph->insert(aten::native_batch_norm_backward, {
        grads.at(0).value(),
        inputs.at(0).value(),
        inputs.at(1).value(),
        inputs.at(3).value(),
        inputs.at(4).value(),
        outputs.at(1).value(),
        outputs.at(2).value(),
        inputs.at(5).value(),
        inputs.at(7).value(),
        graph->insertConstant(std::vector<bool>{true, true, true})
      });
      // graph->insert returns a tuple automatically if multiple outputs are returned. So unpack them again.
      Node* tuple_unpack_node = graph->insertNode(graph->createTupleUnpack(backward_value));
      auto tuple_outputs = tuple_unpack_node->outputs();
      JIT_ASSERT(tuple_outputs.size() == size_t(3));
      return {tuple_outputs[0], tuple_outputs[1], tuple_outputs[2], nullptr, nullptr, nullptr, nullptr, nullptr};

    } else if (node->matches("aten::nll_loss(Tensor self, Tensor target, Tensor? weight, int reduction, int ignore_index) -> Tensor")) {
      auto graph = node->owningGraph();
      auto total_weight = graph->insertNode(graph->createUndefined());
      auto weight = graph->insertNode(graph->createUndefined());
      auto backward_value = graph->insert(aten::nll_loss_backward, {
        grads.at(0).value(),
        inputs.at(0).value(),
        inputs.at(1).value(),
        weight->output(),
        inputs.at(3).value(),
        inputs.at(4).value(),
        total_weight->output()
      });
      return {backward_value->node()->output(0), nullptr, nullptr, nullptr, nullptr};

    } else if (node->matches("aten::log_softmax(Tensor self, int dim) -> Tensor")) {
      JIT_ASSERT(grads.size() == 1);
      auto graph = node->owningGraph();
      auto backward_value = graph->insert(aten::_log_softmax_backward_data, {
        grads.at(0).value(),
        outputs.at(0).value(),
        node->namedInput(attr::dim),
        node->namedInput(attr::self)
      });
      return {backward_value->node()->output(0), nullptr};

    } else if (node->kind() == prim::Constant || node->kind() == prim::Undefined || node->kind() == prim::None) {
      return {};
    }
    throw std::runtime_error(std::string("failed to differentiate `") + node->kind().toDisplayString() + "`");
  };
  // NB: Write gradient in Python and compile it to JIT graphs.
  // For example, aten::mul() should be defined as follows
  // def forward(x, y):
  //     return x*y, (x, y)
  // def backward(ctx, grad_output):
  //     x, y = ctx
  //     return (y * grad_output).reduce_as(x), (x * grad_output).reduce_as(y)
  //
  // Note that ctx is a tuple that carries all input/intermediate results needed
  // in backward from forward pass.
  // grad_values(a.k.a gradOutputs) propagated through node->owningGraph() in reversed order.
  // The forward graph should be inserted **after** the node being replaced,
  // so that we don't traverse it infinite times.
  // The output of compiled forward graph is [real_outputs, ctx]
  // The input of compiled backward graph is [ctx, grad_values]
  // We run LowerSimpleTuples afterwards to elmininate all tuples generated in this process.
  // The original node and TupleConstruct nodes in forward graph will be cleaned up
  // later using EliminateDeadCode(block).
  // TupleUnPack node in backward graph will be removed in eliminateDeadcode(ReverseDetails)
  // defined in this file. It cannot be cleaned by EliminateDeadCode(block) as it might
  // accidentally remove the AutogradAdd node which is still useful in grad_map.
  const auto build_script_grad = [node](const std::vector<std::shared_ptr<Graph>>& compiled_graphs,
          const ArrayRef<Value*>& grads) -> std::vector<Value*> {
    auto graph = node->owningGraph();

    // Use forward graph to replace node in grad_desc.f
    value_list new_outputs;
    {
      WithInsertPoint guard(node->next());
      auto fw_graph = compiled_graphs[0]->copy();
      new_outputs = script::inlineCallTo(*graph, *fw_graph, node->inputs());
      for (size_t i = 0; i < node->outputs().size(); ++i) {
        new_outputs.at(i)->setType(node->outputs()[i]->type());
        new_outputs.at(i)->replaceAllUsesWith(node->outputs()[i]);
      }
    }

    // Use backward graph to construct reverse_block
    auto bw_graph = compiled_graphs[1]->copy();
    auto grad_vec = grads.vec();
    auto it = grad_vec.begin();
    grad_vec.insert(it, new_outputs.back());
    ArrayRef<Value*> grad(grad_vec);
    auto grad_inputs = script::inlineCallTo(*graph, *bw_graph, grad);
    return grad_inputs;
  };

  if (!isDifferentiable(node)) {
    throw std::runtime_error(std::string("differentiation of ") + node->kind().toDisplayString() + " "
                             "is not supported, or it is missing necessary type information");
  }
  // If defined using torchscript, use it instead of symbolic
  // symbolic_script is a map<schema, python_code_str> defined in symbolic_script.h
  for (auto& it : symbolic_scripts) {
    if (node->matches(it.first)) {
      auto compiled_script_graphs = get_cached_symbolic_graphs(it.first);
      return build_script_grad(compiled_script_graphs, grad_values);
    }
  }
  // Definition not found in torchscript, look up in the build_sym_grad
  // TODO: migrate all to using torchscript
  auto sym_grads = build_sym_grad(fmap<SymbolicVariable>(grad_values));
  return fmap(sym_grads, [](const SymbolicVariable &v) { return v.value(); });
}

// If we have a function y = f(x) with jacobian J, the backwards of f is dx = J^t dy.
// Note that because the backwards always implements this matrix multiply,
// we know that it maps an input vector of zeros to an output vector of zero
// regardless of what operations it choses to do inside to actually implement
// the matrix multiply (most use some optimized form and never generate J^t).
// More generally, we know that all of the backward computations are linear and
// can use this property to do more aggressive optimizations later.
// It is ok to replace any backward function with known-zero inputs with something
// that produces known-zero outputs. This function encloses each know-linear
// backward function in a 'GradOf' sub-block so that we can perform optimizations
// using this information. In particular, specializeUndef will observe if
// all the inputs to the linear block are Undef, which the autograd uses to represent
// zeros, and then propagate the undefs to the outputs of the block.
static std::vector<Value*> linearGradientForNode(Node* node, ArrayRef<Value*> grad_values) {
  auto & graph = *node->owningGraph();
  auto linear = graph.insertNode(graph.create(prim::GradOf, {grad_values}, 0));
  // to make reading gradient graphs easier, remember the name of the forward op
  linear->s_(attr::name, node->kind().toDisplayString());
  auto block = linear->addBlock();
  WithInsertPoint guard(block);
  auto results = gradientForNode(node, grad_values);
  return fmap(results, [block, linear](Value *grad) -> Value* {
    if (!grad) return nullptr;
    block->registerOutput(grad);
    return linear->addOutput()->copyMetadata(grad);
  });
}

struct ReverseDetails {
  ReverseDetails(value_map&& grad_map, Block * reverse_block)
    : grad_map(std::move(grad_map))
    , reverse_block(reverse_block) {}

  value_map grad_map;
  Block * reverse_block;
};

// AutogradAdd is a special addition function that handles Undef
// AutogradAdd(a, b) == a + b if defined(a) and defined(b)
// AutogradAdd(Undef, b) == b
// AutogradAdd(a, Undef) == a
// AutogradAdd(Undef, Undef) == Undef
static Value* createAutogradAdd(Value* a, Value* b) {
  auto graph = a->owningGraph();
  return graph->insertNode(graph->create(prim::AutogradAdd, {a, b}))->output();
}

// Before:
//   - grad_desc has field f initialized to the original 0-stage graph
// After:
//   - the last node of f (f->nodes().reverse()[0]) is a gradient node
//     whose block has vjp inputs for all outputs that require_grad
//     and vjp outputs for all primal inputs that require_grad
//   - grad_desc has df_input_vjps and df_output_vjps set
//     (but df_input_vjps will be modified later as well)
static ReverseDetails addReverseInline(Gradient& grad_desc) {
  auto & graph = *grad_desc.f;
  // note: reverse_node is intentionally not inserted to avoid
  // accidentally acting on it (e.g. in elminate dead code),
  // std::cout << *reverse_node << to view its state.
  auto reverse_node = graph.create(prim::Reverse, 0);
  auto reverse_block = reverse_node->addBlock();
  WithInsertPoint guard(reverse_block);

  value_map grad_map; // x -> dx mapping
  const auto get_grad = [&](Value* v) -> Value* {
    auto it = grad_map.find(v);
    if (it == grad_map.end()) {
      auto undef = graph.insertNode(graph.createUndefined());
      std::tie(it, std::ignore) = grad_map.emplace(v, undef->output());
    }
    return it->second;
  };
  const auto set_grad = [&](Value *x, Value *dx) {
    if (Value * prev_grad = grad_map[x]) {
      grad_map[x] = createAutogradAdd(prev_grad, dx);
    } else {
      grad_map[x] = dx;
    }
  };

  auto outputs = graph.outputs();
  for (size_t i = 0, num_outputs = outputs.size(); i < num_outputs; ++i) {
    Value * output = outputs[i];
    if (!output->requires_grad())
      continue;
    Value * output_grad = reverse_block->addInput()->setType(output->type());
    set_grad(output, output_grad);
    grad_desc.df_input_vjps.push_back(i);
  }

  for (auto it = graph.nodes().rbegin(), end = graph.nodes().rend(); it != end; ++it) {
    Node *node = *it;
    auto inputs = node->inputs();
    auto outputs = node->outputs();
    if (std::all_of(outputs.begin(), outputs.end(), [](Value *v) { return !v->requires_grad(); })) {
      continue;
    }

    value_list grad_inputs = linearGradientForNode(node, fmap(node->outputs(), get_grad));
    LowerSimpleTuples(reverse_block);

    JIT_ASSERT(grad_inputs.size() == node->inputs().size());
    for (size_t i = 0, num_inputs = grad_inputs.size(); i < num_inputs; ++i) {
      if (!inputs[i]->requires_grad()) continue;
      // NB: Not returning a gradient w.r.t. a value that requires grad is normal if the
      // input is non-differentiable. This happens e.g. in the aten::type_as case.
      if (!grad_inputs[i]) continue;
      set_grad(inputs[i], grad_inputs[i]);
    }
  }

  auto inputs = graph.inputs();
  for (size_t i = 0, num_inputs = inputs.size(); i < num_inputs; ++i) {
    Value * input = inputs[i];
    if (!input->requires_grad())
      continue;
    // NB: Not having a gradient defined w.r.t. an input to the graph which requires grad
    // can happen and is not an error. It might have been used only in non-differentiable
    // contexts (e.g. as second input to aten::type_as). In that case we simply ignore it
    // as an output, because it won't ever produce any meaningful values.
    if (grad_map.count(input) == 0) continue;
    reverse_block->registerOutput(get_grad(input));
    grad_desc.df_output_vjps.push_back(i);
  }

  return ReverseDetails(std::move(grad_map), reverse_block);
}

// Returns a topologically-sorted list of values produced in f, and used in its reverse program.
static value_list getReverseCaptures(Gradient& grad_desc) {
  auto & graph = *grad_desc.f;
  auto primal_block = graph.block();

  value_set reverse_captures_set;
  value_list reverse_captures; // Invariant: topo sorted
  auto check_uses = [&](Value *v) {
    for (auto use : v->uses()) {
      if (use.user->owningBlock() == primal_block)
        continue;
      if (/* bool unseen = */ reverse_captures_set.emplace(v).second) {
        reverse_captures.push_back(v);
      }
    }
  };
  for (Value * input : graph.inputs()) {
    check_uses(input);
  }
  for (Node * node : graph.nodes()) {
    for (Value * output : node->outputs())
      check_uses(output);
  }
  return reverse_captures;
}

// Any temporary value from the primal graphs needs to be captured for later use in the
// reverse graph, to avoid costly recomputations. However, a lot of the nodes we have
// in our graphs are simply constants, which are cheap to execute and replicate, and so
// it's better to just copy them into the reverse graph, without polluting the output
// lists unnecessarily.
static void liftConstants(Gradient& grad_desc, ReverseDetails& rev_info) {
  static const auto err = [](Value*) -> Value* {
    throw std::runtime_error("unexpected input");
  };
  auto & graph = *grad_desc.f;
  Block* reverse_block = rev_info.reverse_block;

  for (Node *top_node : reverse_block->nodes()) {
    JIT_ASSERT(top_node->kind() == prim::GradOf ||
               top_node->kind() == prim::AutogradAdd ||
               top_node->kind() == prim::Undefined);
    if (top_node->kind() != prim::GradOf) continue;
    Block * grad_body = top_node->blocks().at(0);
    for (Node *node : grad_body->nodes()) {
      for (Value * input : node->inputs()) {
        if (input->node()->kind() != prim::Constant) continue;
        if (input->node()->owningBlock() == grad_body) continue;
        Node *lifted_constant = graph.createClone(input->node(), err);
        reverse_block->prependNode(lifted_constant);
        node->replaceInputWith(input, lifted_constant->output());
      }
    }
  }
}

static void deduplicateSizeCaptures(Gradient& grad_desc, ReverseDetails& rev_info) {
  Block * primal_block = grad_desc.f->block();
  const auto usedOnlyInReverse = [primal_block](Value * v) {
    const auto & uses = v->uses();
    return std::all_of(uses.begin(), uses.end(),
                       [primal_block](const Use& u) { return u.user->owningBlock() != primal_block; });
  };
  auto captures = getReverseCaptures(grad_desc);
  value_set capture_set (captures.begin(), captures.end());
  for (Value * capture : captures) {
    Node * node = capture->node();
    if (!node->matches("aten::size(Tensor self) -> int[]")) {
      continue;
    }
    if (usedOnlyInReverse(capture) && capture_set.count(node->input())) {
      WithInsertPoint insert_guard { *rev_info.reverse_block->nodes().begin() };
      capture->replaceAllUsesWith(SymbolicVariable(node->input()).size());
      node->destroy();
    }
  }
}

static void eliminateDeadCode(ReverseDetails& rev_info) {
  // addReverseInline has to call gradientForNode if *any* of the inputs
  // require grad, but it will emit vjps for *all* inputs. Use DCE to remove
  // unnecessary nodes. Additionally, requires_grad() on intermediates is an
  // overapproximation of the real state, so we might have emitted some
  // gradients, only to realize that they were unnecessary once we reach a
  // point that doesn't require grad.
  // Of course, we need to filter out corresponding entries of grad_map, because
  // we don't want to accidentally access freed pointers later.
<<<<<<< HEAD
  auto dead_nodes = FindDeadNodes(rev_info.reverse_block);
  if (dead_nodes.empty()) {
    return;
  }
  std::vector<Value*> to_erase;
  for (auto & entry : rev_info.grad_map) {
    if (dead_nodes.count(entry.second->node()) > 0) {
      to_erase.push_back(entry.first);
    }
  }
  for (Value * v : to_erase) {
    rev_info.grad_map.erase(v);
  }
  std::vector<Node*> sorted_dead_nodes(dead_nodes.begin(), dead_nodes.end());
  // Eliminate TupleUnpack nodes introduced in bw_graph compiled from torchscript.
  // We cannot merge this into the sort below as it's not topo sorted after the
  // graph change.
  for (auto it = sorted_dead_nodes.begin(); it != sorted_dead_nodes.end(); ) {
    if ((*it)->kind() == prim::TupleUnpack) {
      (*it)->destroy();
      it = sorted_dead_nodes.erase(it);
    } else {
      ++it;
    }
  }

  std::sort(sorted_dead_nodes.begin(), sorted_dead_nodes.end(), [](Node* a, Node* b) { return a->isAfter(b); });
  for (Node * n : sorted_dead_nodes) {
    n->destroy();
  }
=======
  std::function<void(const std::unordered_set<const Value*>&)> cb =
      [&](const std::unordered_set<const Value*>& live_values) {
        std::vector<Value*> to_erase;
        for (auto& entry : rev_info.grad_map) {
          if (!live_values.count(entry.second)) {
            to_erase.push_back(entry.first);
          }
        }
        for (Value* v : to_erase) {
          rev_info.grad_map.erase(v);
        }
      };
  EliminateDeadCode(rev_info.reverse_block, std::move(cb));
>>>>>>> 656b565a
}

static void Optimize(Gradient& grad_desc, ReverseDetails& rev_info) {
  // TODO: we are sometimes emitting expressions like SumToSize(SumToSize(x, s1), s2),
  // which are equivalent to SumToSize(x, s2), and could save us some captures, but I'm
  // not 100% sure how to optimize this at this stage, since we don't know which
  // GradOf blocks will be stitched together to form the derivative. I guess a smart
  // analysis could implement this, but I didn't have time before the 1.0 release,
  // so I put this only as a peephole optimization.
  liftConstants(grad_desc, rev_info);
  // We generally add a lot of aten::size calls (for derivatives of broadcasting
  // operators), and they often end up duplicated, and would get captured multiple
  // times. Make sure we deduplicate them before lifting.
  EliminateCommonSubexpression(grad_desc.f);
  deduplicateSizeCaptures(grad_desc, rev_info);
  eliminateDeadCode(rev_info);
}

// Takes a grad_desc.f returned from `addReverseInline` and splits off the
// reverse_block into its own graph, storing it in df.
// All intermediates needed in the second stage are added to
// outputs of f, and taken as inputs in df. For a more
// detailed description see Note [Gradient graphs] in autodiff.h.
// This function also initializes the fields in grad_desc that were undefined after
// `addReverseInline` (and extends `df_input_vjps` with vjps for captured temporaries).
static void lambdaLiftReverse(Gradient& grad_desc, ReverseDetails& rev_info) {
  auto & graph = *grad_desc.f;
  auto primal_block = graph.block();
  auto reverse_block = rev_info.reverse_block;

  // --------------------------------------------------------------------------
  // 1. Find values of f that need to be captured.
  // --------------------------------------------------------------------------
  // First, we need to find all values that are produced in f,
  // and used in df. They will need to be added as inputs of the df
  // and some of them may also need to be appended as outputs of f if
  // they are not already an input or an output of f
  // Invariant: topo sorted
  value_list reverse_captures = getReverseCaptures(grad_desc);

  // --------------------------------------------------------------------------
  // 2. Prepare input/outputs lists for f and df
  // --------------------------------------------------------------------------
  // It's simple to construct primal_inputs/reverse_outputs,
  // but primal_outputs/reverse_inputs are much more subtle.
  // Here's a summary of how they are supposed to look like:
  //
  // Primal outputs:
  //   [original outputs], [temporaries]
  //
  // Reverse inputs:
  //   [output vjps (aka grad_outputs)], [temporary vjps]
  //   [captured primal values, in topological order],

  // -- Construct primal_outputs, df_input_captures, f_real_outputs ----
  grad_desc.f_real_outputs = graph.outputs().size();

  std::unordered_map<Value*, size_t> orig_primal_outputs_idx;
  std::unordered_map<Value*, size_t> orig_primal_inputs_idx;
  // NOTE: we use emplace to avoid replacing an existing index if an output is repeated
  for (size_t i = 0, num_outputs = graph.outputs().size(); i < num_outputs; ++i)
    orig_primal_outputs_idx.emplace(graph.outputs()[i], i);
  for (size_t i = 0, num_inputs = graph.inputs().size(); i < num_inputs; ++i)
    orig_primal_inputs_idx[graph.inputs()[i]] = i;

  // NB: reverse_captures are already deduplicated, and in topo order
  for (Value * capture_val : reverse_captures) {
    // If it's already an output we don't have to add anything,
    // but register the fact that it needs to be captured.
    if (orig_primal_outputs_idx.count(capture_val) > 0) {
      grad_desc.df_input_captured_outputs.push_back(orig_primal_outputs_idx[capture_val]);
    // If it's an input, we could add it as an output but in fact it's
    // more efficient to use a special kind of capture.
    } else if (orig_primal_inputs_idx.count(capture_val) > 0) {
      grad_desc.df_input_captured_inputs.push_back(orig_primal_inputs_idx.at(capture_val));
    // Otherwise it's just a regular intermediate value that we need to add as an output
    } else {
      // we need to create a new temporary output for this capture because it wasn't availiable.
      graph.registerOutput(capture_val);
      grad_desc.df_input_captured_outputs.emplace_back(graph.outputs().size() - 1);
    }
  }

  // -- Add VJPs for temporaries, adjust df_input_vjps -------------------------
  // NB [possible optimization]: use the newly added vjp input as soon as the first
  // vjp for that value is generated, to reduce the lifespan of this input
  // (currently we add it to the final vjp after all adds).
  for (size_t i = grad_desc.f_real_outputs; i < graph.outputs().size(); ++i) {
    Value * tmp = graph.outputs().at(i);
    // Add VJP inputs only for intermediates that actually required grad.
    // Note that we check the contents of the grad_map instead of tmp->requires_grad(),
    // becuase it's actually a more faithful source. tmp->requires_grad() is really an
    // overapproximation (i.e. it can have false positives), while the gradients we will
    // emit for this value can get DCE-d in the optimization pass (because it has no
    // influence on the real f's outputs that we differentiate).
    if (rev_info.grad_map.count(tmp) == 0) continue;
    Value * tmp_vjp_in = reverse_block->addInput()->setType(tmp->type());
    Value * tmp_vjp_prev = rev_info.grad_map.at(tmp);
    // This is quite weird because we can't first make a sum and then replace all uses
    // of tmp_vjp_prev (that would replace its use in the sum too!), so we create an
    // incorrect sum that doesn't use prev vjp, replace uses, and fix the sum.
    Value * new_vjp = createAutogradAdd(tmp_vjp_in, tmp_vjp_in);
    new_vjp->node()->moveAfter(tmp_vjp_prev->node());
    tmp_vjp_prev->replaceAllUsesWith(new_vjp);
    new_vjp->node()->replaceInput(1, tmp_vjp_prev);
    grad_desc.df_input_vjps.emplace_back(i);
  }

  // add the captures as formal arguments to the reverse_block
  // afterward inputs: [output vjps][temporary vjps][captures]
  // construct a map from captured 'value' to the index in the input list
  // used to extract this block into its own function
  std::unordered_map<Value*, size_t> capture_to_formal_index;
  const auto & add_capture = [&](Value * captured) {
    capture_to_formal_index[captured] = reverse_block->inputs().size();
    reverse_block->addInput()->copyMetadata(captured);
  };
  for(auto & offset : grad_desc.df_input_captured_inputs)
    add_capture(graph.inputs()[offset]);
  for(auto & offset : grad_desc.df_input_captured_outputs)
    add_capture(graph.outputs()[offset]);

  grad_desc.df = std::make_shared<Graph>();
  grad_desc.df->block()->cloneFrom(reverse_block, [&](Value* v) {
    return grad_desc.df->inputs()[capture_to_formal_index.at(v)];
  });
  // reverse_node was just to hold onto reverse_block in a debuggable way
  // we can remove it now.
  reverse_block->owningNode()->destroy();
}


Gradient differentiate(std::shared_ptr<Graph>& graph) {
  Gradient grad_desc;
  // Take ownership of the graph
  JIT_ASSERTM(graph.use_count() == 1,
              "differentiate will mutate and destroy the graph, so it requires "
              "graph.use_count() == 1, but found %d", graph.use_count());
  std::swap(graph, grad_desc.f);
  // XXX: Take care when handling outputs - they can be duplicated!

  WithInsertPoint guard(grad_desc.f->block());
  // Fills in df_input_vjps and df_output_vjps
  auto rev_info = addReverseInline(grad_desc);
  Optimize(grad_desc, rev_info);
  // Clean up old nodes which has been replaced by forward graphs in torchscript
  EliminateDeadCode(grad_desc.f->block());

  // Fills in f, df, f_real_outputs, df_input_captures,
  // modifies df_input_vjps (new vjps are added for temporaries)
  lambdaLiftReverse(grad_desc, rev_info);
  // It's possible the we've cloned the same constants many times, so
  // de-duplicate them
  ConstantPooling(grad_desc.df);
  return grad_desc;
}

}}<|MERGE_RESOLUTION|>--- conflicted
+++ resolved
@@ -825,38 +825,6 @@
   // point that doesn't require grad.
   // Of course, we need to filter out corresponding entries of grad_map, because
   // we don't want to accidentally access freed pointers later.
-<<<<<<< HEAD
-  auto dead_nodes = FindDeadNodes(rev_info.reverse_block);
-  if (dead_nodes.empty()) {
-    return;
-  }
-  std::vector<Value*> to_erase;
-  for (auto & entry : rev_info.grad_map) {
-    if (dead_nodes.count(entry.second->node()) > 0) {
-      to_erase.push_back(entry.first);
-    }
-  }
-  for (Value * v : to_erase) {
-    rev_info.grad_map.erase(v);
-  }
-  std::vector<Node*> sorted_dead_nodes(dead_nodes.begin(), dead_nodes.end());
-  // Eliminate TupleUnpack nodes introduced in bw_graph compiled from torchscript.
-  // We cannot merge this into the sort below as it's not topo sorted after the
-  // graph change.
-  for (auto it = sorted_dead_nodes.begin(); it != sorted_dead_nodes.end(); ) {
-    if ((*it)->kind() == prim::TupleUnpack) {
-      (*it)->destroy();
-      it = sorted_dead_nodes.erase(it);
-    } else {
-      ++it;
-    }
-  }
-
-  std::sort(sorted_dead_nodes.begin(), sorted_dead_nodes.end(), [](Node* a, Node* b) { return a->isAfter(b); });
-  for (Node * n : sorted_dead_nodes) {
-    n->destroy();
-  }
-=======
   std::function<void(const std::unordered_set<const Value*>&)> cb =
       [&](const std::unordered_set<const Value*>& live_values) {
         std::vector<Value*> to_erase;
@@ -870,7 +838,6 @@
         }
       };
   EliminateDeadCode(rev_info.reverse_block, std::move(cb));
->>>>>>> 656b565a
 }
 
 static void Optimize(Gradient& grad_desc, ReverseDetails& rev_info) {
