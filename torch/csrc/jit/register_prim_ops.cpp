--- conflicted
+++ resolved
@@ -967,14 +967,6 @@
   return 0;
 }
 
-<<<<<<< HEAD
-template <typename T>
-Operation listSelect(const Node* node) {
-  return [=](Stack& stack) {
-    T list;
-    int64_t idx;
-    pop(stack, list, idx);
-=======
 template <typename TList>
 Operation listExtend(const Node* node) {
   return [](Stack& stack) {
@@ -994,7 +986,6 @@
   return [](Stack& stack) {
     TList list;
     pop(stack, list);
->>>>>>> 5fa78303
 
     const auto& vec = list->elements();
     auto out = vec;
