# Generates VariableType.h/cpp
#
# VariableType is a subclass of at::Type that provides the binding code
# necessary to provide a differentiable version of ATen operators. There are a
# number of different things we could mean:
#
#   - Given a non-differentiable forward implementation, we might
#     directly associate it with a backward implementation to make
#     it differentiable.  This is the common case.
#
#   - Some functions don't need a backwards implementation, because
#     backpropagation will never propagate beyond them.  There are a
#     number of different reasons why this may be the case:
#
#       - The function has no differentiable inputs
#       - The function's output is not differentiable
#       - The function has no data dependency on its input
#
#   - Some function don't need a backwards implementation because they
#     are implemented as a composition of other (differentiable) ATen
#     functions.  These are dispatched directly to the Type superclass,
#     which will in turn dispatch back to VariableType for its
#     differentiable subcomponents.
#
from __future__ import print_function
from .utils import CodeTemplate, nested_dict, write, uninplace_api_name
from .gen_autograd import VIEW_FUNCTIONS, VIEW_FUNCTIONS_WITH_METADATA_CHANGE, \
    MULTI_OUTPUT_SAFE_FUNCTIONS, RETURNS_VIEWS_OF_INPUT
from .gen_autograd_functions import uses_single_grad

# These functions we don't want to record for tracing, because we always want
# to trace their constituent parts.  This is a temporary hack in lieue
# of proper scopes, where subsequent compilation passes can ask for the unfolding
# on demand.  Only concrete ATen methods can be disabled this way; it will have
# NO EFFECT otherwise.
DONT_RECORD_TRACE = {
    'convolution', 'conv1d', 'conv2d', 'conv3d', 'conv_transpose1d',
    'conv_transpose2d', 'conv_transpose3d', 'lstm_cell', 'gru_cell',
    'rnn_tanh_cell', 'rnn_relu_cell', 'linear',
    # FIXME: figure out a better way when we support sparse tensors in jit
    '_coalesced_',
}

# These functions have their names recorded under trace renamed,
RENAME_TRACE = {
    'zero': 'zeros_like',  # replacing aten::zero_ with aten::zeros_like
    'fill': 'full_like',  # replacing aten::fill_ with aten::full_like
}

# `torch.jit.trace` have undocumented keyword argument `_force_outplace`,
# which force jit to replace functions with outplace variants (for
# example `aten::add_` becomes `aten::add`).
#
# This replacement implemented in-place with minimum modifications of
# arguments stack (as it assumes that outplace call has the same arguments
# as inplace version).
#
# However there are no such substitutions available for `aten::fill_`
# and `aten::zero_` operators, as we never implemented `aten::fill`
# and `aten::zero`. So jit tracing hack replacing `aten::zero_` with
# `aten::zeros_like` and replacing `aten::fill_` with `aten::full_like`.
#
# But as they potentially can have different arguments, we also have
# to hack into the stack and add missing ones.
#
# A possible alternative would be:
#
#  - Add `aten::fill` and `aten::zero`
#
#  - Or keep `aten::zeros_like` arguments aligned with `aten::zero_`
# arguments (inside of the `native_functions.yaml`)
RENAME_TRACE_ADD_ARGS = {
    'fill': '''\
    jit::tracer::addInputs(node, "options", TensorOptions());
    c10::optional<MemoryFormat> memory_format = c10::MemoryFormat::Preserve;
    jit::tracer::addInputs(node, "memory_format", memory_format);
''',
    'zero': '''\
    jit::tracer::addInputs(node, "options", TensorOptions());
    c10::optional<MemoryFormat> memory_format = c10::MemoryFormat::Preserve;
    jit::tracer::addInputs(node, "memory_format", memory_format);
''',
}

# (declaration name, argument name) -> attribute name
RENAME_ATTRIBUTES = {
    ('fill_', 'value'): 'fill_value'
}

# These functions are not worth profiling because they are very cheap and may
# be called very often.
DONT_PROFILE = {
    'data_ptr', 'get_device', 'is_contiguous', 'is_cuda', 'is_distributed',
    'is_same_size', 'is_set_to', 'is_signed', 'is_sparse', 'numel',
    'size', 'storage_offset', 'stride',
}

# Note [Manual catchAll kernels]
# For these ops, we want to manually register to dispatch key catchAll and
# skip codegen-ed registeration to all keys before catchAll.
# For codegen this means:
#   - op set below must match ops with manual_kernel_registration=True in native_functions.yaml
#     where we skip codegen catchall kernels
#   - all ops below are part of MANUAL_AUTOGRAD to skip codegen Autograd kernel registration
#   - all ops below are part of MANUAL_TRACER to skip codegen Tracer kernel registration
# Note: we still register to dispatch key Profiler for these ops, keeping it untouched for now.
# You can find the manual registration in torch/csrc/autograd/VariableTypeManual.cpp
MANUAL_CATCHALL = set([
    'options', 'data', 'set_data', 'is_leaf', 'output_nr', '_version', 'retain_grad',
    'backward', 'requires_grad_',
])

# For these ops we want to skip the codegen-ed registration to both Autograd and Tracer keys.
# You can find the manual registration in torch/csrc/autograd/VariableTypeManual.cpp
MANUAL_AUTOGRAD_AND_TRACER = set([
    'resize_', 'resize_as_', 'detach', 'detach_', 'copy_',
])

# Currently MANUAL_AUTOGRAD and MANUAL_TRACER share the same set of ops:
#   union(MANUAL_CATCHALL, MANUAL_AUTOGRAD_AND_TRACER)
# You can find the manual registration in torch/csrc/autograd/VariableTypeManual.cpp
MANUAL_AUTOGRAD = MANUAL_TRACER = MANUAL_CATCHALL | MANUAL_AUTOGRAD_AND_TRACER

# We don't set or modify grad_fn on these methods. Generally, they return
# tensors that have requires_grad=False. In-place functions listed here will
# not examine or modify requires_grad or grad_fn.
DONT_REQUIRE_DERIVATIVE = {
    # These only depend on the input Tensor's shape and device, not the data
    'ones_like', 'zeros_like', 'rand_like', 'randn_like',
    # These are only implemented on integral types
    '__and__', '__iand__', '__ilshift__', '__ior__', '__irshift__', '__ixor__',
    '__lshift__', '__or__', '__rshift__', '__xor__',
    # These work on integral data types, and hence don't require derivative
    '_sobol_engine_draw', '_sobol_engine_ff', '_sobol_engine_scramble_',
    '_sobol_engine_initialize_state_',
    # This is an unsafe method that is meant to be out of reach of autograd.
    '_coalesced_',
    # Quantize functions should not record gradients
    'quantize_per_tensor', 'quantize_per_channel',
    # Functions that return integers should not have output that require gradients
    'argmax', 'argmin', 'argsort',
}

# Some operators invalidate the grad_accumulator. Let's reset it.
RESET_GRAD_ACCUMULATOR = {
    'set', 'resize'
}

# NOTE [ Invariant: TensorImpl and Storage Pointer Equality ]
#
# When a function modifies its input tensors (via inplace or out-variants),
# it should never change the the input tensors' underlying c10::TensorImpl pointers
# or c10::Storage pointers.
#
# The following code templates implement the checks for this invariant:
SAVE_TENSOR_STORAGE = CodeTemplate("""\
c10::optional<Storage> ${tensor_name}_storage_saved =
  ${tensor_name}.has_storage() ? c10::optional<Storage>(${tensor_name}.storage()) : c10::nullopt;
""")

ENFORCE_SAME_TENSOR_STORAGE = CodeTemplate("""\
if (${tensor_name}_storage_saved.has_value())
  AT_ASSERT(${tensor_name}_storage_saved.value().is_alias_of(${tensor_name}.storage()));
""")

SAVE_TENSORLIST_STORAGE = CodeTemplate("""\
std::vector<c10::optional<Storage>> ${tensorlist_name}_storage_saved(${tensorlist_name}.size());
for (const Tensor& tensor : ${tensorlist_name})
  ${tensorlist_name}_storage_saved.push_back(
    tensor.has_storage() ? c10::optional<Storage>(tensor.storage()) : c10::nullopt);
""")

ENFORCE_SAME_TENSORLIST_STORAGE = CodeTemplate("""\
for (size_t i=0; i<${tensorlist_name}.size(); i++) {
  if (${tensorlist_name}_storage_saved[i].has_value())
    AT_ASSERT(${tensorlist_name}_storage_saved[i].value().is_alias_of(${tensorlist_name}[i].storage()));
}
""")

SAVE_TENSOR_IMPL = CodeTemplate("""\
c10::intrusive_ptr<TensorImpl> ${tensor_name}_impl_saved;
if (${tensor_name}.defined()) ${tensor_name}_impl_saved = ${tensor_name}.getIntrusivePtr();
""")

ENFORCE_SAME_TENSOR_IMPL = CodeTemplate("""\
if (${tensor_name}_impl_saved) AT_ASSERT(${tensor_name}_impl_saved == ${tensor_name}.getIntrusivePtr());
""")

SAVE_TENSORLIST_IMPL = CodeTemplate("""\
std::vector<c10::intrusive_ptr<TensorImpl>> ${tensorlist_name}_impl_saved(${tensorlist_name}.size());
for (size_t i=0; i<${tensorlist_name}.size(); i++)
  if (${tensorlist_name}[i].defined()) ${tensorlist_name}_impl_saved[i] = ${tensorlist_name}[i].getIntrusivePtr();
""")

ENFORCE_SAME_TENSORLIST_IMPL = CodeTemplate("""\
for (size_t i=0; i<${tensorlist_name}.size(); i++) {
  if (${tensorlist_name}_impl_saved[i])
    AT_ASSERT(${tensorlist_name}_impl_saved[i] == ${tensorlist_name}[i].getIntrusivePtr());
}
""")

# The following list contains functions that we don't enforce the invariant on.
DONT_ENFORCE_SAME_TENSOR_IMPL_OR_STORAGE = {
    # These functions are expected to change impl or storage of input tensors
    'set_', '_cudnn_rnn_flatten_weight',
}
# END CHECKS FOR [ Invariant: TensorImpl and Storage Pointer Equality ]

METHOD_DECLARATION = CodeTemplate("""\
${return_type} ${type_wrapper_name}(${formals}) ;
""")

METHOD_DEFINITION = CodeTemplate("""\
${return_type} ${type_wrapper_name}(${formals}) {
  ${type_definition_body}
}
""")

# See NOTE[UnboxedOnly] in function_wrapper.py
UNBOXEDONLY_WRAPPER_REGISTRATION = CodeTemplate("""\
m.impl_UNBOXED("${unqual_operator_name_with_overload}", &${class_type}::${type_wrapper_name});
""")

WRAPPER_REGISTRATION = CodeTemplate("""\
m.impl("${unqual_operator_name_with_overload}",
       c10::impl::hacky_wrapper_for_legacy_signatures<${schema_order_cpp_signature}>(TORCH_FN(${class_type}::${type_wrapper_name}))
);
""")

UNPACK_TENSOR = CodeTemplate("""\
auto${ref} ${arg_name}_ = unpack${suffix}(${arg_name}, "${arg_name}", ${arg_pos});""")

UNPACK_OPTIONS = CodeTemplate("""\
auto ${arg_name}_ = TensorOptions(${arg_name});""")

DECLARE_GRAD_FN = CodeTemplate("""\
std::shared_ptr<${op}> grad_fn;
""")

SETUP_DERIVATIVE = CodeTemplate("""\
if (compute_requires_grad( ${args_with_derivatives} )) {
  ${setup}
}
""")

ASSIGN_GRAD_FN = CodeTemplate("""\
grad_fn = std::shared_ptr<${op}>(new ${op}(${op_ctor}), deleteNode);
grad_fn->set_next_edges(collect_next_edges( ${args_with_derivatives} ));
""")

CALL_DEFAULT = CodeTemplate("""\
TypeDefault::${type_wrapper_name}(${args})""")

CALL_DISPATCH_VIA_NAMESPACE = CodeTemplate("""\
at::${api_name}(${unpacked_args})""")

CALL_DISPATCH_VIA_METHOD = CodeTemplate("""\
${var}.${api_name}(${unpacked_method_args})""")

# If the non-variable operation has return values, we use the `tmp` variable to hold the
# values temporarily and pass the values to the return variables outside of the
# `at::AutoNonVariableTypeMode` guard block.
DISPATCH_TO_NON_VAR_TYPE_WITH_TMP_RETURN_VALUES = CodeTemplate("""\
auto tmp = ([&]() {
  at::AutoNonVariableTypeMode non_var_type_mode(true);
  return ${base_type_call};
})();
""")

ASSIGN_RETURN_VALUE = CodeTemplate("""\
${return_values} = ${rhs_value};
""")

ARRAYREF_TO_VEC = CodeTemplate("""\
auto ${vec} = ${arg}.vec();
""")

OPTIONAL_TO_VAL = CodeTemplate("""\
auto ${val} = ${arg}.value_or(${default});
""")

SETUP_REPLAY_VIEW_IF_NOT_SUPPORT_AS_STRIDED_OR_VIEW_WITH_METADATA_CHANGE = CodeTemplate("""\
c10::optional<std::function<at::Tensor(const at::Tensor&)>> func=c10::nullopt;
if (${is_view_with_metadata_change} || !self.unsafeGetTensorImpl()->support_as_strided()) {
  ${replay_view_func}
}
""")

REPLAY_VIEW_LAMBDA_FUNC = CodeTemplate("""\
func = [=](const at::Tensor& ${input_base}) {
  return ${replay_view_call};
};
""")

DISPATCH_TO_NON_VAR_TYPE_WITHOUT_RETURN_VALUES = CodeTemplate("""\
{
  at::AutoNonVariableTypeMode non_var_type_mode(true);
  ${base_type_call};
}
""")

SET_HISTORY = CodeTemplate("""\
if (grad_fn) {
    ${fn}_history(${differentiable_outputs}, grad_fn);
}
""")

CONDITIONAL = CodeTemplate("""\
if (${cond}) {
  ${statements}
}
""")

SELECT = CodeTemplate("""\

if (${cond}) {
  ${true}
} else {
  ${false}
}
""")

OP_NAME = CodeTemplate("""\
op_name = jit::Symbol::fromQualString("aten::${trace_name}");
""")

PRE_RECORD_TRACE = CodeTemplate("""\
torch::jit::Node* node = nullptr;
std::shared_ptr<jit::tracer::TracingState> tracer_state;
if (jit::tracer::isTracing()) {
  tracer_state = jit::tracer::getTracingState();
  at::Symbol op_name;
  ${set_op_name}
  node = tracer_state->graph->create(op_name, /*num_outputs=*/0);
  jit::tracer::recordSourceLocation(node);
  ${add_trace_inputs}
  tracer_state->graph->insertNode(node);
  ${inplace_guard}
  jit::tracer::setTracingState(nullptr);
}
""")

INPLACE_GUARD = CodeTemplate("""\
jit::tracer::ensureUniqueIfOutOfPlaced("${name}", ${mutable_input});
""")

ADD_TRACE_INPUT = CodeTemplate("""jit::tracer::addInputs(node, "${name}", ${input});""")

POST_RECORD_TRACE = CodeTemplate("""\
if (tracer_state) {
  jit::tracer::setTracingState(std::move(tracer_state));
  ${add_trace_outputs}
}
""")

RUN_ONLY_IN_DEBUG_MODE = CodeTemplate("""\
#ifndef NDEBUG
${statements}
#endif
""")

# Generate a file that lists all functions and their schema string. Used for XLA
REGISTRATION_DECLARATION = CodeTemplate("""\
${return_type} ${api_name}(${declaration_formals}); // {"schema": "${schema_string}", "compound": "${compound}"}
""")

# TODO(iliacher): remove Profile wrappers
# ProfiledType templates
# See NOTE[UnboxedOnly] in function_wrapper.py
UNBOXED_PROFILE_DISPATCH = CodeTemplate("""\
static auto op = c10::Dispatcher::singleton()
    .findSchemaOrThrow("aten::${operator_name}", "${overload_name}")
    .typed<${return_type} (${profiled_arg_types})>();
return c10::Dispatcher::singleton().redispatch<${profiled_ret_and_arg_types}>(${profiled_dispatch_args});
""")
PROFILE_DISPATCH = CodeTemplate("""\
static auto op = c10::Dispatcher::singleton()
    .findSchemaOrThrow("aten::${operator_name}", "${overload_name}")
    .typed<${return_type} (${profiled_arg_types})>();
return c10::Dispatcher::singleton().redispatch<${profiled_ret_and_arg_types}>(${profiled_dispatch_args});
""")


# TraceType templates
# TODO: change `redispatch` to `NoTracerDispatchMode` + regular `call`.
# See NOTE[UnboxedOnly] in function_wrapper.py
UNBOXED_TRACE_DISPATCH = CodeTemplate("""\
static auto op = c10::Dispatcher::singleton()
    .findSchemaOrThrow("aten::${operator_name}", "${overload_name}")
    .typed<${return_type} (${arg_types})>();
${assign_return_values}c10::Dispatcher::singleton().redispatch<${ret_and_arg_types}>(${trace_dispatch_args});
""")
TRACE_DISPATCH = CodeTemplate("""\
static auto op = c10::Dispatcher::singleton()
    .findSchemaOrThrow("aten::${operator_name}", "${overload_name}")
    .typed<${return_type} (${schema_order_arg_types})>();
${assign_return_values}c10::Dispatcher::singleton()
    .redispatch<${schema_order_ret_and_arg_types}>(${schema_order_trace_dispatch_args});
""")


FACTORY_FUNCTION_NAMES = None

# TODO The maybe_unwrap_optional_tensors is only needed because our at::native::xxx functions
# still take "Tensor" instead of "optional<Tensor>", so we need CPUType, TypeDefault, ...
# to do the same. Once at::native::xxx are converted, we can remove use_optional_tensor
# and use the use_optional_tensor=True behavior always.
def maybe_unwrap_optional_tensors(option, formals, args):
    assert len(formals) == len(args), \
        "Assert we didn't screw up with method_args removing self but forgetting to remove it from formals"
    if option['use_c10_dispatcher'] == 'full':
        def maybe_unwrap_optional_tensor(formal, arg):
            if formal['dynamic_type'] == 'Tensor' and formal['is_nullable']:
                return "{}.has_value() ? *{} : at::Tensor()".format(arg, arg)
            else:
                return arg
        return [maybe_unwrap_optional_tensor(formal, arg) for (formal, arg) in zip(formals, args)]
    else:
        assert option['use_c10_dispatcher'] == 'with_codegenerated_unboxing_wrapper'
        return args


def find_factory_functions(declarations):
    global FACTORY_FUNCTION_NAMES
    FACTORY_FUNCTION_NAMES = set()

    for declaration in declarations:
        if declaration['is_factory_method']:
            FACTORY_FUNCTION_NAMES.add(declaration['api_name'])


def should_trace(declaration):
    # Operations involving Storage or Type are not traceable at the moment
    if any(arg['simple_type'] in {'Storage', 'Type', 'ConstQuantizerPtr'} for arg in declaration['arguments']):
        return False
    # We can't trace functions which don't have any Tensor or TensorList returns
    if 'Tensor' not in declaration['return_type']:
        return False
    name = declaration['name']
    base_name = name[:-1] if declaration['inplace'] else name[:-4] if name.endswith('_out') else name
    if base_name in DONT_RECORD_TRACE or name in DONT_RECORD_TRACE:
        return False
    return True


def is_out_overload(declaration):
    return declaration['api_name'].endswith('_out')


def format_postrecord_trace(declaration):
    # For outplacing ops, *_out overloads require special handling to move the
    # output *argument* to a return value
    if is_out_overload(declaration):
        output_names_outplace = [arg['name'] for arg in declaration['arguments'] if arg.get('output', False)]
        output_names_inplace = [r['name'] for r in declaration['returns']]

        # Code size optimization: the common case is that the return value is
        # the same for both variants
        if output_names_outplace == output_names_inplace:
            outputs = ['jit::tracer::addOutput(node, {});'.format(n) for n in output_names_outplace]
            return POST_RECORD_TRACE.substitute(add_trace_outputs=outputs)

        local = {}
        local['cond'] = 'force_outplace'
        local['true'] = ['jit::tracer::addOutput(node, {});'.format(n) for n in output_names_outplace]
        local['false'] = ['jit::tracer::addOutput(node, {});'.format(n) for n in output_names_inplace]
        selection = SELECT.substitute(local)
        return POST_RECORD_TRACE.substitute(add_trace_outputs=selection)

    output_names = [r['name'] for r in declaration['returns']]
    outputs = ['jit::tracer::addOutput(node, {});'.format(n) for n in output_names]
    return POST_RECORD_TRACE.substitute(add_trace_outputs=outputs)


def format_trace_op_name(declaration):
    is_inplace = declaration['api_name'] != uninplace_api_name(declaration['api_name'])

    if not is_inplace or is_out_overload(declaration):
        # special case for *_out functions: the in-place and out-of-place ops
        # are overloaded with the same name in the JIT
        trace_name = uninplace_api_name(declaration['api_name'])
        trace_name = RENAME_TRACE.get(trace_name, trace_name)
        return OP_NAME.substitute(trace_name=trace_name)

    # otherwise, this is an in-place op and we need to emit both in- and
    # out-of-place versions
    outplace_trace_name = uninplace_api_name(declaration['api_name'])
    inplace_trace_name = declaration['api_name']
    outplace_trace_name = RENAME_TRACE.get(outplace_trace_name, outplace_trace_name)
    inplace_trace_name = RENAME_TRACE.get(inplace_trace_name, inplace_trace_name)

    select_params = {}
    select_params['cond'] = 'tracer_state->force_outplace'
    select_params['true'] = OP_NAME.substitute(trace_name=outplace_trace_name)
    select_params['false'] = OP_NAME.substitute(trace_name=inplace_trace_name)

    return SELECT.substitute(select_params)


def format_trace_inputs(declaration):
    def dispatch_trace_input(arg_spec):
        name, value, simple_type, nullable = arg_spec
        # XXX: For arg that have type of Tensor?[], tracer will pass allow_undefined to addInputs
        if simple_type == 'TensorList' and nullable:
            return '''jit::tracer::addInputs(node, "{}", {}, {});'''.format(name, value, "true")
        else:
            return ADD_TRACE_INPUT.substitute(name=name, input=value)

    trace_inputs = declaration['arguments']

    if is_out_overload(declaration):
        # *_out functions take the result as a first argument, but they are the
        # last argument in the JIT schema.
        out_input = trace_inputs[0]
        trace_inputs = trace_inputs[1:]

    trace_input_spec = [(i['name'], i['name'], i['simple_type'], i.get('is_nullable')) for i in trace_inputs]

    trace_inputs = \
        '\n'.join(dispatch_trace_input(arg_spec) for arg_spec in trace_input_spec)

    if is_out_overload(declaration):
        # for *_out functions, handle the result argument differently for inplace/outplace.
        # For inplace: just add the input to the end to confirm with the JIT schema
        inplace = ADD_TRACE_INPUT.substitute(name=out_input['name'], input=out_input['name'])

        # for outplace: do nothing, except if the declaration is a factory.
        # Factories are a bit special because their out-of-place overloads
        # take an extra TensorOptions argument, which is missing in the _out function
        trace_name = uninplace_api_name(declaration['api_name'])
        has_factory_name = trace_name in FACTORY_FUNCTION_NAMES
        if has_factory_name:
            outplace = ADD_TRACE_INPUT.substitute(name='out', input='out.options()')
        else:
            outplace = ''

        trace_inputs += '\n'
        trace_inputs += SELECT.substitute(
            cond='tracer_state->force_outplace', true=outplace, false=inplace)

    return trace_inputs


def format_prerecord_trace(declaration):
    local = {}
    is_inplace = declaration['api_name'] != uninplace_api_name(declaration['api_name'])

    local['set_op_name'] = format_trace_op_name(declaration)

    is_inplace = declaration['api_name'] != uninplace_api_name(declaration['api_name'])
    add_args = ''
    if is_inplace:
        api_name = uninplace_api_name(declaration['api_name'])
        add_args = RENAME_TRACE_ADD_ARGS.get(api_name, '')
    if add_args:
        select_params = {}
        select_params['cond'] = 'tracer_state->force_outplace'
        select_params['true'] = add_args
        select_params['false'] = ''
        additional_inputs = SELECT.substitute(select_params)
    else:
        additional_inputs = ''
    local['add_trace_inputs'] = format_trace_inputs(declaration) + additional_inputs

    local['inplace_guard'] = ''
    if is_inplace:
        local['inplace_guard'] = INPLACE_GUARD.substitute(
            name=declaration['api_name'],
            mutable_input=declaration['arguments'][0]['name'])

    return PRE_RECORD_TRACE.substitute(local)


def format_trace(declaration):
    if not should_trace(declaration):
        return ('', '')
    return (format_prerecord_trace(declaration), format_postrecord_trace(declaration))


# Methods shared by TraceType and VariableType to handle return variable declaration, tie and tuple.
def format_return_variables(declaration):
    name = declaration['name']
    arguments = declaration['arguments']
    inplace = declaration['inplace']
    is_out_fn = name.endswith('_out')
    modifies_arguments = inplace or is_out_fn

    def declare_returned_variables():
        if modifies_arguments:
            return ''
        if len(declaration['returns']) == 1:
            return ''
        # TODO: this will be ugly
        names = [ret['type'] + ' ' + ret['name'] + ';' for ret in declaration['returns']]
        return '\n'.join(names)

    def tie_return_values():
        if len(declaration['returns']) == 1:
            return 'auto {}'.format(declaration['returns'][0]['name'])
        names = [ret['name'] for ret in declaration['returns']]
        return 'std::tie({})'.format(', '.join(names))

    def get_return_value():
        if inplace:
            return 'self'
        if is_out_fn:
            return_names = [arg['name'] for arg in arguments
                            if arg.get('output', False)]
            if len(return_names) == 1:
                return return_names[0]
            return 'std::forward_as_tuple({})'.format(', '.join(return_names))

        returns = declaration['returns']
        if len(returns) == 1:
            return returns[0]['name']
        moved = ['std::move({})'.format(r['name']) for r in returns]
        return 'std::make_tuple({})'.format(', '.join(moved))

    return (declare_returned_variables(), tie_return_values(), get_return_value())


def gen_variable_type(out, aten_declarations, template_path):

    """VariableType.h and VariableType.cpp body

    This is the at::Type subclass for differentiable tensors. The
    implementation of each function dispatches to the base tensor type to
    compute the output. The grad_fn is attached to differentiable functions.
    """

    # WARNING: this function call modifies global mutable state
    find_factory_functions(aten_declarations)

    aten_declarations = list(sorted(aten_declarations, key=lambda decl: decl['name']))

    gen_variable_type_shard(out, aten_declarations, template_path, None, True)

    # NOTE: see Note [Sharded File] at the top of the VariableType.cpp
    # template regarding sharding of the generated files.
    num_shards = 5
    shards = [[] for _ in range(num_shards)]

    # functions are assigned arbitrarily but stably to a file based on hash
    for decl in aten_declarations:
        x = sum(ord(c) for c in decl['name']) % num_shards
        shards[x].append(decl)

    for i, shard in enumerate(shards):
        gen_variable_type_shard(out, shard, template_path, '_%d' % i, False)
    gen_variable_type_shard(out, aten_declarations, template_path, 'Everything', False)

    REGISTRATION_DECLARATIONS_H = CodeTemplate.from_file(template_path + "/RegistrationDeclarations.h")
    registration_declarations = []

    for declaration in aten_declarations:
        if declaration['use_c10_dispatcher'] == 'full':
            declaration_formals = declaration['schema_order_formals']
        else:
            assert declaration['use_c10_dispatcher'] == 'with_codegenerated_unboxing_wrapper'
            declaration_formals = declaration['formals']
        if dispatch_strategy(declaration) == 'use_derived':
            registration_declarations.append(
                REGISTRATION_DECLARATION.substitute(declaration,
                                                    declaration_formals=declaration_formals,
                                                    compound='false'))
        else:
            registration_declarations.append(
                REGISTRATION_DECLARATION.substitute(declaration,
                                                    declaration_formals=declaration_formals,
                                                    compound='true'))

    env = {
        'registration_declarations': registration_declarations,
    }
    write(out, 'RegistrationDeclarations.h', REGISTRATION_DECLARATIONS_H, env)


def gen_variable_type_shard(out, aten_declarations, template_path, suffix, header):
    VARIABLE_TYPE_H = CodeTemplate.from_file(template_path + '/VariableType.h')
    VARIABLE_TYPE_CPP = CodeTemplate.from_file(template_path + '/VariableType.cpp')
    PROFILED_TYPE_CPP = CodeTemplate.from_file(template_path + '/ProfiledType.cpp')
    TRACE_TYPE_CPP = CodeTemplate.from_file(template_path + '/TraceType.cpp')

    type_declarations = []
    type_definitions = []
    wrapper_registrations = []
    profiled_method_definitions = []
    profiled_wrapper_registrations = []
    trace_method_definitions = []
    trace_wrapper_registrations = []

    for declaration in aten_declarations:
        formal_types = [arg['type'] for arg in declaration['arguments']]
        type_declarations.append(METHOD_DECLARATION.substitute(declaration))
<<<<<<< HEAD
        if declaration['name'] not in MANUAL_AUTOGRAD:
=======
        strategy = dispatch_strategy(declaration)
        if not declaration['manual_kernel_registration'] and strategy == 'use_derived':
>>>>>>> 317b9d3b
            body = emit_body(declaration)
            type_definitions.append(METHOD_DEFINITION.substitute(
                declaration, type_definition_body=body))
            if declaration['use_c10_dispatcher'] == 'full':
                wrapper_registrations.append(WRAPPER_REGISTRATION.substitute(
                    declaration, class_type='VariableType'))
            else:
                assert declaration['use_c10_dispatcher'] == 'with_codegenerated_unboxing_wrapper'
                wrapper_registrations.append(UNBOXEDONLY_WRAPPER_REGISTRATION.substitute(
                    declaration, class_type='VariableType'))

        # See Note [Manual catchAll kernels]
        assert (declaration['name'] in MANUAL_CATCHALL) == declaration['manual_kernel_registration']

        # Emit ProfiledType code
        profiled_body = emit_profiled_body(declaration)
        profiled_method_definitions.append(METHOD_DEFINITION.substitute(
            declaration, type_definition_body=profiled_body))

        if declaration['use_c10_dispatcher'] == 'full':
            profiled_wrapper_registrations.append(WRAPPER_REGISTRATION.substitute(
                declaration, class_type='ProfiledType'))
        else:
            assert declaration['use_c10_dispatcher'] == 'with_codegenerated_unboxing_wrapper'
            profiled_wrapper_registrations.append(UNBOXEDONLY_WRAPPER_REGISTRATION.substitute(
                declaration, class_type='ProfiledType'))

        # Emit TraceType code
        if declaration['name'] not in MANUAL_TRACER:
            trace_body = emit_trace_body(declaration)
            trace_method_definitions.append(METHOD_DEFINITION.substitute(
                declaration, type_definition_body=trace_body))

            if declaration['use_c10_dispatcher'] == 'full':
                trace_wrapper_registrations.append(WRAPPER_REGISTRATION.substitute(
                    declaration, class_type='TraceType'))
            else:
                trace_wrapper_registrations.append(UNBOXEDONLY_WRAPPER_REGISTRATION.substitute(
                    declaration, class_type='TraceType'))

    env = {
        'type_derived_method_declarations': type_declarations,
        'type_derived_method_definitions': type_definitions,
        'wrapper_registrations': wrapper_registrations,
        'profiled_method_definitions': profiled_method_definitions,
        'profiled_wrapper_registrations': profiled_wrapper_registrations,
        'trace_method_definitions': trace_method_definitions,
        'trace_wrapper_registrations': trace_wrapper_registrations,
    }
    if header:
        write(out, 'VariableType.h', VARIABLE_TYPE_H, env)
    else:
        write(out, 'VariableType%s.cpp' % suffix, VARIABLE_TYPE_CPP, env)
        write(out, 'ProfiledType%s.cpp' % suffix, PROFILED_TYPE_CPP, env)
        write(out, 'TraceType%s.cpp' % suffix, TRACE_TYPE_CPP, env)


def emit_profiled_body(declaration):
    arguments = declaration['arguments']
    returns = declaration['returns']
    func = declaration['derivative']
    name = declaration['name']
    inplace = declaration['inplace']
    is_out_fn = name.endswith('_out')
    modifies_arguments = inplace or is_out_fn
    returns_void = len(returns) == 0

    processed_args = []
    for a in arguments:
        processed_args.append('{}'.format(a['name']))

    arg_types = ', '.join([a['type'] for a in declaration['arguments']])
    ret_and_arg_types = ', '.join([declaration['return_type']] + [a['type'] for a in declaration['arguments']])
    schema_order_arg_types = ', '.join([a['type'] for a in declaration['schema_order_arguments']])
    schema_order_ret_and_arg_types = ', '.join(
        [declaration['return_type']] + [a['type'] for a in declaration['schema_order_arguments']])

    def check_record_function_input_type(simple_type):
        return simple_type in ['Tensor', 'Scalar']

    def record_function_input_names():
        return ', '.join([
            arg['name'] for arg in declaration['arguments']
            if check_record_function_input_type(arg['simple_type'])])

    profiled_dispatch_args = ['op', 'c10::DispatchKey::Profiler'] + declaration['args']
    schema_order_profiled_dispatch_args = ['op', 'c10::DispatchKey::Profiler'] + declaration['schema_order_args']

    if declaration['use_c10_dispatcher'] == 'full':
        profiled_arg_types = schema_order_arg_types
        profiled_ret_and_arg_types = schema_order_ret_and_arg_types
        profiled_dispatch_args = schema_order_profiled_dispatch_args
    else:
        assert declaration['use_c10_dispatcher'] == 'with_codegenerated_unboxing_wrapper'
        profiled_arg_types = arg_types
        profiled_ret_and_arg_types = ret_and_arg_types
        profiled_dispatch_args = profiled_dispatch_args

    call = PROFILE_DISPATCH.substitute(
        declaration,
        name=name,
        input_names=record_function_input_names(),
        return_type=declaration['return_type'],
        profiled_arg_types=profiled_arg_types,
        profiled_ret_and_arg_types=profiled_ret_and_arg_types,
        profiled_dispatch_args=profiled_dispatch_args,
    )

    return [call]


def emit_trace_body(declaration):
    returns = declaration['returns']
    name = declaration['name']
    inplace = declaration['inplace']
    is_out_fn = name.endswith('_out')
    modifies_arguments = inplace or is_out_fn
    returns_void = len(returns) == 0

    trace_body = []
    pre_record_trace, post_record_trace = format_trace(declaration)
    declare_returned_variables, tie_return_values, get_return_value = format_return_variables(declaration)

    trace_body.append(pre_record_trace)
    trace_body.append(declare_returned_variables)

    arg_types = ', '.join([a['type'] for a in declaration['arguments']])
    ret_and_arg_types = ', '.join([declaration['return_type']] + [a['type'] for a in declaration['arguments']])
    schema_order_arg_types = ', '.join([a['type'] for a in declaration['schema_order_arguments']])
    schema_order_ret_and_arg_types = ', '.join(
        [declaration['return_type']] + [a['type'] for a in declaration['schema_order_arguments']])

    trace_dispatch_args = ['op', 'c10::DispatchKey::Tracer'] + declaration['args']
    schema_order_trace_dispatch_args = ['op', 'c10::DispatchKey::Tracer'] + declaration['schema_order_args']
    assign_return_values = '{} = '.format(tie_return_values) if not modifies_arguments and not returns_void else ''
    if declaration['use_c10_dispatcher'] == 'full':
        call = TRACE_DISPATCH.substitute(
            declaration,
            schema_order_arg_types=schema_order_arg_types,
            assign_return_values=assign_return_values,
            schema_order_ret_and_arg_types=schema_order_ret_and_arg_types,
            schema_order_trace_dispatch_args=schema_order_trace_dispatch_args,
        )
    else:
        assert declaration['use_c10_dispatcher'] == 'with_codegenerated_unboxing_wrapper'
        call = UNBOXED_TRACE_DISPATCH.substitute(
            declaration,
            arg_types=arg_types,
            ret_and_arg_types=ret_and_arg_types,
            trace_dispatch_args=trace_dispatch_args,
            assign_return_values=assign_return_values,
        )
    trace_body.append(call)
    trace_body.append(post_record_trace)
    if not returns_void:
        trace_body.append('return {};'.format(get_return_value))
    return trace_body


def emit_body(declaration):
    strategy = dispatch_strategy(declaration)

    arguments = declaration['arguments']
    returns = declaration['returns']
    func = declaration['derivative']
    name = declaration['name']
    inplace = declaration['inplace']
    is_out_fn = name.endswith('_out')
    modifies_arguments = inplace or is_out_fn
    returns_void = len(returns) == 0

    base_name = name[:-1] if inplace else name[:-4] if is_out_fn else name
    view_info = VIEW_FUNCTIONS.get(base_name, None)
    if view_info is None and base_name in RETURNS_VIEWS_OF_INPUT:
        view_info = "self"

    def is_differentiable(arg):
        if 'TensorOptions' in arg['type']:
            return False
        if 'Tensor' not in arg['type']:
            return False
        if arg['name'] in declaration.get('non_differentiable_arg_names', []):
            return False
        return True

    def find_args_with_derivatives(differentiable_inputs):
        """Find arguments that have derivative definitions"""
        if func is None:
            return differentiable_inputs
        names = set(name for d in func['derivatives'] for name in d['var_names'])
        differentiable = [arg for arg in differentiable_inputs if arg['name'] in names]
        if len(differentiable) != len(names):
            missing = names - set(arg['name'] for arg in differentiable)
            raise RuntimeError('Missing arguments for derivatives: {} in {}'.format(missing, func['name']))
        return differentiable

    inputs = [arg for arg in arguments if not arg.get('output', False)]
    differentiable_inputs = list(filter(is_differentiable, inputs))
    args_with_derivatives = find_args_with_derivatives(differentiable_inputs)
    non_differentiable_arg_names = declaration.get('non_differentiable_arg_names', [])
    candidate_differentiable_outputs = list(filter(is_differentiable, returns))

    if declaration['output_differentiability'] is not None:
        differentiable_outputs = []
        output_differentiability = declaration['output_differentiability']
        if False in output_differentiability and inplace:
            raise RuntimeError("output_differentiability=False for inplace operation (version_counter won't get updated)")
        for differentiable, output in zip(output_differentiability, returns):
            if differentiable:
                differentiable_outputs.append(output)
    elif uses_single_grad(func):
        differentiable_outputs = candidate_differentiable_outputs[:1]
    else:
        differentiable_outputs = candidate_differentiable_outputs

    requires_derivative = (
        base_name not in DONT_REQUIRE_DERIVATIVE and name not in DONT_REQUIRE_DERIVATIVE and
        len(differentiable_inputs) > 0 and len(differentiable_outputs) > 0 and
        strategy == 'use_derived')

    if func is not None and not requires_derivative:
        raise RuntimeError('ERROR: derivative ignored for {} -- specified an autograd function without derivative'
                           .format(name))

    def emit_save_inputs():
        setup = []
        if func is None:
            return setup

        has_tensorlist_arg = any(arg['type'] == 'TensorList' for arg in func['args_with_derivatives'])

        # We don't want to save tensors if we know that they will never be used
        # when computing the derivative, so we add guards to those statements
        def guard_for(arg):
            # It's hard to determine the edge offset if we have TensorLists
            if has_tensorlist_arg:
                return None

            # Empirical evaluation of the cases where we insert those guards in
            # backward show that they are somewhat useless. E.g. there's no need
            # to guard on some values captured from forward, because they had to
            # require_grad if the backward function even gets executed. I don't
            # have any good ideas for detecting those cases, so I simply disabled the
            # checks.
            if 'backward' in func['name']:
                return None

            # If there's a single derivative we could compute, we already have
            # a requires_grad check that is sufficient
            if len(func['args_with_derivatives']) <= 1:
                return None

            # We really only care about trimming down the amount of tensors we save
            if arg['type'] != 'Tensor':
                return None

            # We want to emit simple guards, so we only allow that if checking one
            # input is enough to determine whether we need that value
            used_in = [d for d in func['derivatives'] if arg in d['saved_inputs']]
            assert len(used_in) > 0
            if len(used_in) != 1:
                return None
            derivative = used_in[0]
            if len(derivative['var_names']) != 1:
                return None
            derivative_var_name = derivative['var_names'][0]

            # Figure out the offset of the edge that uses this variable
            for edge_off, arg in enumerate(func['args_with_derivatives']):
                if arg['name'] == derivative_var_name:
                    break
            else:
                raise AssertionError()

            return 'grad_fn->should_compute_output({})'.format(edge_off)

        setup.extend(save_variables(func['saved_inputs'], False, guard_for))
        for arg in func['args_with_derivatives']:
            if arg['type'] == 'TensorList':
                setup.append("grad_fn->{}_size_ = {}.size();".format(arg['name'], arg['name']))

        return setup

    def setup_derivative(differentiable_inputs):

        env = {}
        env['args_with_derivatives'] = [arg['name'] for arg in args_with_derivatives]
        env['op'] = func['op'] if func is not None else 'NotImplemented'
        env['op_ctor'] = '' if func is not None else '"{}"'.format(declaration['api_name'])

        if is_out_fn:
            setup = ['throw_error_out_requires_grad("{}");'.format(base_name)]
            body = []
            body.append(DECLARE_GRAD_FN.substitute(op='Node'))
            body.append(SETUP_DERIVATIVE.substitute(
                setup=setup,
                args_with_derivatives=[arg['name'] for arg in differentiable_inputs]))
            body.append(SETUP_DERIVATIVE.substitute(
                setup=setup,
                args_with_derivatives=[arg['name'] for arg in differentiable_outputs]))
            return body

        setup = []
        setup.extend(ASSIGN_GRAD_FN.substitute(env).split('\n'))
        setup.extend(emit_save_inputs())

        body = []
        body.extend(emit_check_no_requires_grad(differentiable_inputs, args_with_derivatives))
        body.append(DECLARE_GRAD_FN.substitute(env))
        body.append(SETUP_DERIVATIVE.substitute(env, setup=setup))
        return body

    def emit_check_no_requires_grad(tensor_args, args_with_derivatives):
        """Checks that arguments without derivatives don't require grad"""
        body = []
        for arg in tensor_args:
            if arg in args_with_derivatives:
                continue
            name = arg['name']
            if name in non_differentiable_arg_names:
                continue
            if name == 'output':
                # Double-backwards definitions sometimes take in 'input' and
                # 'output', but only define the derivative for input.
                continue
            if arg['dynamic_type'] in {'IndexTensor', 'ByteTensor', 'BoolTensor'}:
                continue
            body.append('check_no_requires_grad({}, "{}");'.format(name, name))
        return body

    def save_variables(saved_variables, is_output, guard_for=lambda name: None):
        # assign the saved variables to the generated grad_fn
        stmts = []
        for arg in saved_variables:
            name = arg['name']
            expr = arg.get('expr', arg['name'])
            if arg['type'] == 'Tensor' or arg['type'] == 'c10::optional<Tensor>' or \
                    arg['type'] == 'c10::optional<Tensor>&' or (is_output and arg['type'] == 'Scalar'):
                name += '_'
                var = arg['name']
                if var == 'self' and inplace:
                    var = 'self.clone()'
                    assert not is_output
                if inplace and is_output:
                    var = 'self'
                    is_inplace_view = "{}.is_view()".format(var)
                    expr = 'SavedVariable({}, {}, {})'.format(var, str(is_output).lower(), is_inplace_view)
                else:
                    expr = 'SavedVariable({}, {})'.format(var, str(is_output).lower())
            elif arg['type'] == 'TensorList':
                name += '_'
                expr = 'make_saved_variable_list({})'.format(arg['name'])
            elif arg['type'] == 'IntArrayRef':
                expr = expr + ".vec()"
            guard = guard_for(arg)
            if guard is None:
                stmts.append('grad_fn->{} = {};'.format(name, expr))
            else:
                stmts.append('if ({}) {{'.format(guard))
                stmts.append('  grad_fn->{} = {};'.format(name, expr))
                stmts.append('}')
        return stmts

    def emit_dispatch_call(api_name, input_base, unpacked_args):
        """ Dispatch call via function in a namespace or method on Tensor."""
        if 'namespace' in declaration['method_of']:
            call = CALL_DISPATCH_VIA_NAMESPACE.substitute(
                api_name=api_name,
                unpacked_args=unpacked_args)
        else:
            call = CALL_DISPATCH_VIA_METHOD.substitute(
                api_name=api_name,
                var=input_base,
                unpacked_method_args=unpacked_args[1:])
        return call

    def emit_view_lambda():
        """ Generate an additional lambda function to recover views in backward when as_strided is not supported.
        See Note [View + Inplace update for base tensor] and [View + Inplace update for view tensor] for more details."""
        input_base = 'input_base'
        replay_view_func = ''
        updated_unpacked_args = []
        combined = nested_dict(env, declaration)
        known_view_arg_simple_types = ['int64_t', 'int64_t?', 'bool', 'IntArrayRef']
        for arg in combined['unpacked_args']:
            if arg == 'self_':
                updated_unpacked_args.append(input_base)
                continue
            arg_type = combined['unpacked_args_simple_type'][arg]
            if arg_type not in known_view_arg_simple_types:
                raise TypeError('You are adding an {} {} argument to op {} in addition to known types: {}. '
                                'Please update the list or materialize it so that it can be closed over by value, '
                                'also add a test in pytorch/xla/test/test_operations.py where this code is exercised.'
                                .format(arg_type, arg, declaration['name'], ', '.join(known_view_arg_simple_types)))

            if arg_type == 'IntArrayRef':
                # It's not safe to close over IntArrayRef by value, since this is a
                # reference type, so materialize a vector to close over by value
                arg_vec = arg + '_vec'
                replay_view_func += ARRAYREF_TO_VEC.substitute(arg=arg, vec=arg_vec)
                updated_unpacked_args.append(arg_vec)
            elif arg_type == 'int64_t?':
                # Materialize int64_t? to int64_t
                arg_value = arg + '_val'
                replay_view_func += OPTIONAL_TO_VAL.substitute(arg=arg, val=arg_value, default='0')
                updated_unpacked_args.append(arg_value)
            else:
                updated_unpacked_args.append(arg)

        replay_view_call = emit_dispatch_call(combined['api_name'], input_base, updated_unpacked_args)
        replay_view_func += REPLAY_VIEW_LAMBDA_FUNC.substitute(
            input_base=input_base,
            replay_view_call=replay_view_call)

        is_view_with_metadata_change = 'true' if name in VIEW_FUNCTIONS_WITH_METADATA_CHANGE else 'false'

        return SETUP_REPLAY_VIEW_IF_NOT_SUPPORT_AS_STRIDED_OR_VIEW_WITH_METADATA_CHANGE.substitute(
            is_view_with_metadata_change=is_view_with_metadata_change,
            replay_view_func=replay_view_func)

    def wrap_output(return_values, var):
        call = ''
        rhs_value = None
        if 'Tensor' not in declaration['return_type']:
            rhs_value = var
        elif view_info is not None:
            # See NOTE [ Autograd View Variables ] in variable.h for details.
            differentiable_output_vars = {r['name'] for r in differentiable_outputs}

            if not isinstance(view_info, str):
                raise TypeError("The view info should be a string for {}, but it is: {}".format(base_name, view_info))

            if len(differentiable_output_vars) == 0:
                # no output is differentiable (.indices() for SparseTensors for example)
                rhs_value = 'as_view({}, {}, /* is_differentiable */ false)'.format(view_info, var)
            elif len(differentiable_output_vars) == 1:
                # Single differentiable output (Tensor or Tensor[])
                return_info = differentiable_outputs[0]
                # We only support simple Tensor or a TensorList for functions that return views
                if not return_info['dynamic_type'] in ['Tensor', 'TensorList']:
                    raise RuntimeError("{} that return differentiable views can only return Tensor or Tensor[]".format(base_name))
                # Only allow rebasing of the history if we return a single Tensor
                # If we are in a no grad block, raise a warning
                # See NOTE [ View + Inplace detection ] for more details about this logic
                if return_info['dynamic_type'] == 'TensorList':
                    if base_name in MULTI_OUTPUT_SAFE_FUNCTIONS:
                        creation_meta = "CreationMeta::MULTI_OUTPUT_SAFE"
                    else:
                        creation_meta = "CreationMeta::MULTI_OUTPUT_NODE"
                    rhs_value = ("as_view(/* base */ {}, /* output */ {}, /* is_differentiable */ true, "
                                 "/* creation_meta */ {})").format(view_info, var, creation_meta)
                else:
                    call += emit_view_lambda()
                    creation_meta = "GradMode::is_enabled() ? CreationMeta::DEFAULT: CreationMeta::NO_GRAD_MODE"
                    rhs_value = ("as_view(/* base */ {}, /* output */ {}, /* is_differentiable */ true, "
                                 "/* view_func */ func, /* creation_meta */ {})").format(view_info, var, creation_meta)
            else:
                # This could be supported but we don't need it at the moment, so keeping things simple.
                raise RuntimeError("Function that return multiple differentiable output "
                                   "when at least one of them is view is not supported.")
        else:
            rhs_value = 'std::move({})'.format(var)
        assert rhs_value is not None
        call += ASSIGN_RETURN_VALUE.substitute(return_values=return_values,
                                               rhs_value=rhs_value)
        return call

    def enforce_same_tensorimpl_and_storage(env, call):
        save_ptrs_stmts = []
        enforce_same_ptrs_stmts = []
        if declaration['name'] not in DONT_ENFORCE_SAME_TENSOR_IMPL_OR_STORAGE:
            for arg in env.get('unpacked_args', []):
                simple_type = env['unpacked_args_simple_type'][arg]
                if simple_type == 'TensorList':
                    save_ptrs_stmts += [SAVE_TENSORLIST_STORAGE.substitute(tensorlist_name=arg),
                                        SAVE_TENSORLIST_IMPL.substitute(tensorlist_name=arg)]
                    enforce_same_ptrs_stmts += [ENFORCE_SAME_TENSORLIST_STORAGE.substitute(tensorlist_name=arg),
                                                ENFORCE_SAME_TENSORLIST_IMPL.substitute(tensorlist_name=arg)]
                elif simple_type == 'Tensor':
                    save_ptrs_stmts += [SAVE_TENSOR_STORAGE.substitute(tensor_name=arg),
                                        SAVE_TENSOR_IMPL.substitute(tensor_name=arg)]
                    enforce_same_ptrs_stmts += [ENFORCE_SAME_TENSOR_STORAGE.substitute(tensor_name=arg),
                                                ENFORCE_SAME_TENSOR_IMPL.substitute(tensor_name=arg)]
        assert (save_ptrs_stmts and enforce_same_ptrs_stmts) or (not save_ptrs_stmts and not enforce_same_ptrs_stmts)
        if save_ptrs_stmts and enforce_same_ptrs_stmts:
            call = RUN_ONLY_IN_DEBUG_MODE.substitute(statements=save_ptrs_stmts) + \
                call + \
                RUN_ONLY_IN_DEBUG_MODE.substitute(statements=enforce_same_ptrs_stmts)
        return call

    def emit_call(env, tie_return_values):
        combined = nested_dict(env, declaration)
        if strategy == 'use_derived':
            # We only care about adding `at::AutoNonVariableTypeMode` guard for non-variable dispatch
            # (which corresponds to 'use_derived' strategy). The purpose of this guard is to make sure
            # the baseType operations still dispatch to non-Variable type, even if the arguments passed
            # in are now Variables.
            # See NOTE [ Treating Variables as non-Variables in type dispatch ] for details.
            base_type_call = emit_dispatch_call(combined['api_name'], 'self_', combined['unpacked_args'])
            if not modifies_arguments and not returns_void:
                call = DISPATCH_TO_NON_VAR_TYPE_WITH_TMP_RETURN_VALUES.substitute(
                    base_type_call=base_type_call)

                call += wrap_output(tie_return_values, 'tmp')
            else:
                call = DISPATCH_TO_NON_VAR_TYPE_WITHOUT_RETURN_VALUES.substitute(
                    base_type_call=base_type_call)
        else:
            args = maybe_unwrap_optional_tensors(declaration, declaration['arguments'], declaration['args'])

            call = CALL_DEFAULT.substitute(declaration, args=args)
            if not modifies_arguments and not returns_void:
                call = '{} = {}'.format(tie_return_values, call)
            call = call + ';'
        call = enforce_same_tensorimpl_and_storage(env, call)
        return call

    def emit_history():
        fn = 'rebase' if modifies_arguments and view_info is None else 'set'
        output_names = [r['name'] for r in differentiable_outputs]
        # TODO: flatten allocates a std::vector, which could be expensive
        outs = CodeTemplate("flatten_tensor_args( ${outs} )").substitute(outs=output_names)
        return SET_HISTORY.substitute(fn=fn, differentiable_outputs=outs)

    def emit_save_outputs():
        if is_out_fn:
            # out functions don't currently support differentiation
            return ''
        func = declaration['derivative']
        if func is not None:
            stmts = save_variables(func['saved_outputs'], True)
            if len(stmts) == 0:
                return ''
            return CONDITIONAL.substitute(cond='grad_fn', statements=stmts)
        return ''

    def emit_check_inplace():
        if not inplace:
            return []
        return ['check_inplace({});'.format(arg['name']) for arg in differentiable_outputs]

    def emit_increment_version():
        if not modifies_arguments:
            return []
        return ['increment_version({});'.format(arg['name']) for arg in returns]

    env = {}
    combined = nested_dict(env, declaration)

    body = []

    declare_returned_variables, tie_return_values, get_return_value = format_return_variables(declaration)

    if strategy != 'use_type':
        body.extend(unpack_args(env, declaration))
    if requires_derivative:
        body.extend(emit_check_inplace())
        body.extend(setup_derivative(differentiable_inputs))
    body.append(declare_returned_variables)

    body.append(emit_call(env, tie_return_values))
    if strategy == 'use_derived':
        body.extend(emit_increment_version())
    if requires_derivative:
        # set_flags has to appear after version_counter, because rebase_history
        # requires that the counter is incremented before it is called
        body.append(emit_history())
    if requires_derivative:
        body.append(emit_save_outputs())
    if base_name in RESET_GRAD_ACCUMULATOR:
        # `inplace` implies that there is exactly one output named `self`,
        # so we can keep the generated code easy. If you need to
        # `reset_grad_accumulator` in an operator that's not `inplace`, you can
        # remove this assert but the code generation will get more elaborate
        assert inplace
        body.append('reset_grad_accumulator(self);')
    if not returns_void:
        body.append('return {};'.format(get_return_value))
    return body


def unpack_args(env, declaration):
    def requires_unpack(arg):
        return 'Tensor' in arg['dynamic_type']

    body = []
    unpacked_args = []
    unpacked_args_simple_type = {}
    for i, arg in enumerate(declaration['arguments']):
        if not requires_unpack(arg):
            unpacked_args.append(arg['name'])
            unpacked_args_simple_type[arg['name']] = arg['simple_type']
            continue

        dynamic_type = arg['dynamic_type']
        if 'TensorOptions' not in dynamic_type:
            is_nullable = arg.get('is_nullable', False)
            ref = (not is_nullable) and dynamic_type not in ['TensorList']
            suffix = '_opt' if is_nullable and dynamic_type != 'TensorList' else ''

            body.append(UNPACK_TENSOR.substitute(
                arg_name=arg['name'],
                arg_pos=i,
                suffix=suffix,
                ref='&' if ref else '',
            ))
        else:
            # Okay, we are abusing the definition of 'unpack' here a bit,
            # although it's still getting the non-variable from the variable
            # (in this case via TensorOptions rather than Variable/Tensor).
            body.append(UNPACK_OPTIONS.substitute(arg_name=arg['name']))

        unpacked_args.append(arg['name'] + '_')
        unpacked_args_simple_type[arg['name'] + '_'] = arg['simple_type']

    env['unpacked_args'] = unpacked_args
    env['unpacked_args_simple_type'] = unpacked_args_simple_type
    return body


def dispatch_strategy(declaration):
    """How are we going to call the underlying implementation of a
    declaration?  There are two strategies:

        - use_derived: we want to call the implementation on CPUDoubleType
          (or a similar, derived Type instance).  Because these derived
          instances deal in Tensors, not Variables (it's a completely different
          object, so it doesn't dispatch back to VariableType), code on
          this dispatch path needs to wrap/unwrap tensors.  If the
          derived implementation takes and returns tensors, the
          implementation is usually differentiable (although we also use
          the derived dispatch path for non-differentiable functions
          that we still want to dispatch on the derived Type instance;
          e.g., size())

        - use_type: we want to call the implementation on Type, because
          it is implemented concretely, and the functions it invokes will
          get dispatched back to VariableType (which will ensure that they
          are differentiable.)
    """
    if declaration['abstract'] or declaration['derivative'] is not None:
        # If the function is abstract (not implemented on at::Type), we must
        # call the implementation on the derived type with unpacked tensors.

        # If the function has a derivative specified and is concrete, we could
        # call either implementation. We prefer the calling the derived
        # type's implementation with unpacked tensors because it is more
        # performant in some cases: any internal calls to other ATen functions
        # won't have the history tracked.

        # If the function has a type dispatched argument (i.e. is a factory),
        # we prefer calling the derived type's implementation both because it is
        # more performant and to ensure factory functions return tensors with _version
        # of 0 (probably not strictly necessary, but nice to have to keeps versions simple
        # to understand.

        return 'use_derived'
    else:
        # If the function is concrete (we don't have to override it) and we
        # didn't declare it in derivatives.yaml, we'll assume that it is
        # actually implemented out of differentiable functions. (This
        # assumption might not hold, but then you'll see gradcheck fail.)
        return 'use_type'<|MERGE_RESOLUTION|>--- conflicted
+++ resolved
@@ -692,12 +692,8 @@
     for declaration in aten_declarations:
         formal_types = [arg['type'] for arg in declaration['arguments']]
         type_declarations.append(METHOD_DECLARATION.substitute(declaration))
-<<<<<<< HEAD
-        if declaration['name'] not in MANUAL_AUTOGRAD:
-=======
         strategy = dispatch_strategy(declaration)
-        if not declaration['manual_kernel_registration'] and strategy == 'use_derived':
->>>>>>> 317b9d3b
+        if declaration['name'] not in MANUAL_AUTOGRAD and strategy == 'use_derived':
             body = emit_body(declaration)
             type_definitions.append(METHOD_DEFINITION.substitute(
                 declaration, type_definition_body=body))
