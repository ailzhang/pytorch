#pragma once

// ${generated_comment}

#include <c10/core/Scalar.h>
#include <ATen/Tensor.h>
#include <c10/core/Storage.h>
#include <ATen/core/Generator.h>
#include <c10/util/Deprecated.h>
#include <ATen/DeviceGuard.h>
#include <c10/core/TensorOptions.h>
#include <ATen/core/Reduction.h>
#include <c10/util/Optional.h>
#include <ATen/TensorUtils.h>
#include <ATen/Context.h>
#include <ATen/TracerMode.h>
#include <ATen/core/op_registration/hacky_wrapper_for_legacy_signatures.h>

namespace at {

// These functions are defined in ATen/Utils.cpp.
#define TENSOR(T, S)                                                          \
  TORCH_API Tensor tensor(ArrayRef<T> values, const TensorOptions& options); \
  inline Tensor tensor(                                                       \
      std::initializer_list<T> values, const TensorOptions& options) {        \
    return at::tensor(ArrayRef<T>(values), options);                          \
  }                                                                           \
  inline Tensor tensor(T value, const TensorOptions& options) {               \
    return at::tensor(ArrayRef<T>(value), options);                           \
  }                                                                           \
  inline Tensor tensor(ArrayRef<T> values) {                                  \
    return at::tensor(std::move(values), at::dtype(k##S));                    \
  }                                                                           \
  inline Tensor tensor(std::initializer_list<T> values) {                     \
    return at::tensor(ArrayRef<T>(values));                                   \
  }                                                                           \
  inline Tensor tensor(T value) {                                             \
    return at::tensor(ArrayRef<T>(value));                                    \
  }
AT_FORALL_SCALAR_TYPES_AND3(Bool, Half, BFloat16, TENSOR)
AT_FORALL_COMPLEX_TYPES(TENSOR)
#undef TENSOR

${function_declarations}

namespace redispatch {
    ${function_redispatch_declarations}
} // namespace redispatch

// Special C++ only overloads for std()-like functions (See gh-40287)
// These are needed because int -> bool conversion takes precedence over int -> IntArrayRef
// So, for example std(0) would select the std(unbiased=False) overload
TORCH_API Tensor var(const Tensor& self, int dim);
TORCH_API std::tuple<Tensor,Tensor> var_mean(const Tensor& self, int dim);
TORCH_API Tensor std(const Tensor& self, int dim);
TORCH_API std::tuple<Tensor,Tensor> std_mean(const Tensor& self, int dim);

namespace {
  inline std::vector<int64_t> zero_sizes(const TensorOptions& options) {
    if (options.has_memory_format()) {
      auto memory_format = *options.memory_format_opt();
      if (at::MemoryFormat::ChannelsLast == memory_format) {
        return {0, 0, 0, 0};
      }
      if (at::MemoryFormat::ChannelsLast3d == memory_format) {
        return {0, 0, 0, 0, 0};
      }
    }
    return {0};
  }
}

inline Tensor from_blob(
    void* data,
    IntArrayRef sizes,
    IntArrayRef strides,
    const std::function<void(void*)>& deleter,
    const TensorOptions& options = {},
    const c10::optional<Device> target_device = c10::nullopt) {
  AutoNonVariableTypeMode guard;  // TODO: remove
  tracer::impl::NoTracerDispatchMode tracer_guard;
  auto device = (target_device.has_value()?
    target_device.value() : globalContext().getDeviceFromPtr(data, options.device().type()));
  if (options.device().has_index()) {
    TORCH_CHECK(
        options.device() == device,
        "Specified device ", options.device(),
        " does not match device of data ", device);
  }
  auto storage = Storage(
      Storage::use_byte_size_t(),
      detail::computeStorageNbytes(sizes, strides, options.dtype().itemsize()),
      InefficientStdFunctionContext::makeDataPtr(data, deleter, device),
      /*allocator=*/nullptr,
      /*resizable=*/false);
  return empty(IntArrayRef(zero_sizes(options)), options).set_(storage, 0, sizes, strides);
}

inline Tensor from_blob(
    void* data,
    IntArrayRef sizes,
    const std::function<void(void*)>& deleter,
    const TensorOptions& options = {}) {
  return from_blob(data, sizes, detail::defaultStrides(sizes), deleter, options);
}

inline Tensor from_blob(
    void* data,
    IntArrayRef sizes,
    IntArrayRef strides,
    const TensorOptions& options = {}) {
  AutoNonVariableTypeMode guard;  // TODO: remove
  tracer::impl::NoTracerDispatchMode tracer_guard;
  auto device = globalContext().getDeviceFromPtr(data, options.device().type());
  if (options.device().has_index()) {
    TORCH_CHECK(
        options.device() == device,
        "Specified device ", options.device(),
        " does not match device of data ", device);
  }
  auto storage = Storage(
      Storage::use_byte_size_t(),
      detail::computeStorageNbytes(sizes, strides, options.dtype().itemsize()),
      DataPtr(data, nullptr, [](void*) {}, device),
      /*allocator=*/nullptr,
      /*resizable=*/false);
  return empty(IntArrayRef(zero_sizes(options)), options).set_(storage, 0, sizes, strides);
}

inline Tensor from_blob(
    void* data,
    IntArrayRef sizes,
    const TensorOptions& options = {}) {
  return from_blob(data, sizes, detail::defaultStrides(sizes), options);
}

inline int64_t numel(const Tensor& tensor) {
  return tensor.numel();
}

inline int64_t size(const Tensor& tensor, int64_t dim) {
  return tensor.size(dim);
}

inline int64_t stride(const Tensor& tensor, int64_t dim) {
  return tensor.stride(dim);
}

<<<<<<< HEAD
} // namespace at
=======
inline bool is_complex(const Tensor& tensor) {
  return tensor.is_complex();
}

}
>>>>>>> 9ad3347e
<|MERGE_RESOLUTION|>--- conflicted
+++ resolved
@@ -146,12 +146,8 @@
   return tensor.stride(dim);
 }
 
-<<<<<<< HEAD
-} // namespace at
-=======
 inline bool is_complex(const Tensor& tensor) {
   return tensor.is_complex();
 }
 
-}
->>>>>>> 9ad3347e
+} // namespace at