--- conflicted
+++ resolved
@@ -59,16 +59,12 @@
   dispatch:
     CUDA: _cudnn_init_dropout_state
 
-<<<<<<< HEAD
 - func: index_select_backward(Tensor grad, int64_t dim, Tensor indices, IntList sizes, bool keepdim) -> Tensor
 
 - func: select_backward(Tensor grad, IntList input_sizes, int64_t dim, int64_t index) -> Tensor
 
-- func: _fused_dropout(Tensor self, double p, Generator* generator=nullptr) -> (Tensor, Tensor)
-=======
 - func: _fused_dropout(Tensor self, float p, Generator? generator=None) -> (Tensor, Tensor)
   matches_jit_signature: True
->>>>>>> 98b333d8
   variants: function
   dispatch:
      CUDA: fused_dropout_cuda
@@ -1421,14 +1417,10 @@
 - func: mean(Tensor self, int[1] dim, *, ScalarType dtype, Tensor(a!) out) -> Tensor(a!)
   matches_jit_signature: True
 
-<<<<<<< HEAD
 - func: sum_backward(Tensor grad, IntList sizes, IntList dims, bool keepdim) -> Tensor
 
-- func: median(Tensor self, int64_t dim, bool keepdim=false) -> (Tensor, Tensor)
-=======
 - func: median(Tensor self, int dim, bool keepdim=False) -> (Tensor, Tensor)
   matches_jit_signature: True
->>>>>>> 98b333d8
   variants: function, method
 
 - func: median(Tensor self, int dim, bool keepdim=False, *, Tensor(a!) values, Tensor(b!) indices) ->(Tensor(a!), Tensor(b!))
@@ -1628,7 +1620,7 @@
   matches_jit_signature: True
 
 - func: cdist(Tensor x1, Tensor x2, double p=2) -> Tensor
-    
+
 - func: pdist(Tensor self, float p=2) -> Tensor
   matches_jit_signature: True
 
@@ -1646,14 +1638,10 @@
   matches_jit_signature: True
   variants: method  # This is method-only to match the previous tensor API. In the future we could make this a function too.
 
-<<<<<<< HEAD
 - func: permute_backwards(Tensor grad, IntList fwd_dims) -> Tensor
 
-- func: pixel_shuffle(Tensor self, int64_t upscale_factor) -> Tensor
-=======
 - func: pixel_shuffle(Tensor self, int upscale_factor) -> Tensor
   matches_jit_signature: True
->>>>>>> 98b333d8
 
 - func: pin_memory(Tensor self) -> Tensor
   matches_jit_signature: True
@@ -1926,14 +1914,10 @@
   variants: function, method
   device_guard: False
 
-<<<<<<< HEAD
 - func: _safe_size(IntList sizes, IntList dim) -> int64_t
 
-- func: slice(Tensor self, int64_t dim=0, int64_t start=0, int64_t end=9223372036854775807, int64_t step=1) -> Tensor
-=======
 - func: slice(Tensor(a) self, int dim=0, int start=0, int end=9223372036854775807, int step=1) -> Tensor(a)
   matches_jit_signature: True
->>>>>>> 98b333d8
   variants: function, method
   device_guard: False
 
@@ -2029,16 +2013,12 @@
   variants: function, method
   device_guard: False
 
-<<<<<<< HEAD
 - func: unsqueeze_to(Tensor self, IntList sizes) -> Tensor
 
 - func: unsqueeze_to(Tensor self, int64_t dim, IntList sizes) -> Tensor
 
-- func: squeeze_(Tensor self) -> Tensor
-=======
 - func: squeeze_(Tensor(a!) self) -> Tensor(a!)
   matches_jit_signature: True
->>>>>>> 98b333d8
   variants: method
   device_guard: False
 
