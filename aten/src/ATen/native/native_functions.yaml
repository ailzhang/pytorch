# See README.md in this directory for more guidance


# Temporary type cast operators. These are needed to trace type-casts now since
# Type's are not supported in the IR. Instead, we call down to these
# specialized operators for each datatype.
# TODO: remove when we have Type support in the IR
- func: _cast_Byte(Tensor self, bool non_blocking=False) -> Tensor
  matches_jit_signature: True
  variants: function

- func: _cast_Char(Tensor self, bool non_blocking=False) -> Tensor
  matches_jit_signature: True
  variants: function

- func: _cast_Double(Tensor self, bool non_blocking=False) -> Tensor
  matches_jit_signature: True
  variants: function

- func: _cast_Float(Tensor self, bool non_blocking=False) -> Tensor
  matches_jit_signature: True
  variants: function

- func: _cast_Int(Tensor self, bool non_blocking=False) -> Tensor
  matches_jit_signature: True
  variants: function

- func: _cast_Long(Tensor self, bool non_blocking=False) -> Tensor
  matches_jit_signature: True
  variants: function

- func: _cast_Short(Tensor self, bool non_blocking=False) -> Tensor
  matches_jit_signature: True
  variants: function

- func: _cast_Half(Tensor self, bool non_blocking=False) -> Tensor
  matches_jit_signature: True
  variants: function

- func: _cudnn_ctc_loss(Tensor log_probs, Tensor targets, int[] input_lengths, int[] target_lengths, int blank, bool deterministic, bool zero_infinity) -> (Tensor, Tensor)
  matches_jit_signature: True
  dispatch:
    CUDA: _cudnn_ctc_loss

- func: _cudnn_rnn_flatten_weight(Tensor[] weight_arr, int weight_stride0, int input_size, int mode, int hidden_size, int num_layers, bool batch_first, bool bidirectional) -> Tensor
  matches_jit_signature: True
  dispatch:
    CUDA: _cudnn_rnn_flatten_weight

- func: _cudnn_rnn(Tensor input, Tensor[] weight, int weight_stride0, Tensor? weight_buf, Tensor hx, Tensor? cx, int mode, int hidden_size, int num_layers, bool batch_first, float dropout, bool train, bool bidirectional, int[] batch_sizes, BoolTensor? dropout_state) -> (Tensor, Tensor, Tensor, Tensor, Tensor)
  dispatch:
    CUDA: _cudnn_rnn

- func: _cudnn_rnn_backward(Tensor input, Tensor[] weight, int weight_stride0, Tensor weight_buf, Tensor hx, Tensor? cx, Tensor output, Tensor? grad_output, Tensor? grad_hy, Tensor? grad_cy, int mode, int hidden_size, int num_layers, bool batch_first, float dropout, bool train, bool bidirectional, int[] batch_sizes, BoolTensor? dropout_state, Tensor reserve, bool[4] output_mask) -> (Tensor, Tensor, Tensor, Tensor[])
  dispatch:
    CUDA: _cudnn_rnn_backward

- func: _cudnn_init_dropout_state(float dropout, bool train, int dropout_seed, TensorOptions options) -> Tensor
  dispatch:
    CUDA: _cudnn_init_dropout_state

- func: _fused_dropout(Tensor self, float p, Generator? generator=None) -> (Tensor, Tensor)
  matches_jit_signature: True
  variants: function
  dispatch:
     CUDA: fused_dropout_cuda

- func: _masked_scale(Tensor self, Tensor mask, float scale) -> Tensor
  matches_jit_signature: True
  variants: function
  dispatch:
     CUDA: masked_scale_cuda

- func: _reshape_from_tensor(Tensor self, Tensor shape) -> Tensor
  matches_jit_signature: True

- func: _shape_as_tensor(Tensor self) -> Tensor
  matches_jit_signature: True

- func: dropout(Tensor input, float p, bool train) -> Tensor
  matches_jit_signature: True

- func: dropout_(Tensor(a!) self, float p, bool train) -> Tensor(a!)
  matches_jit_signature: True

- func: feature_dropout(Tensor input, float p, bool train) -> Tensor
  matches_jit_signature: True

- func: feature_dropout_(Tensor(a!) self, float p, bool train) -> Tensor(a!)
  matches_jit_signature: True

- func: alpha_dropout(Tensor input, float p, bool train) -> Tensor
  matches_jit_signature: True

- func: alpha_dropout_(Tensor(a!) self, float p, bool train) -> Tensor(a!)
  matches_jit_signature: True

- func: feature_alpha_dropout(Tensor input, float p, bool train) -> Tensor
  matches_jit_signature: True

- func: feature_alpha_dropout_(Tensor(a!) self, float p, bool train) -> Tensor(a!)
  matches_jit_signature: True

- func: abs(Tensor self) -> Tensor
  matches_jit_signature: True
  variants: function, method

- func: abs_(Tensor(a!) self) -> Tensor(a!)
  matches_jit_signature: True
  variants: function, method
  dispatch:
    CPU: _abs__cpu
    CUDA: _abs__cuda

- func: abs(Tensor self, *, Tensor(a!) out) -> Tensor(a!)
  matches_jit_signature: True
  dispatch:
    CPU: _abs_out_cpu
    CUDA: _abs_out_cuda

- func: acos(Tensor self) -> Tensor
  matches_jit_signature: True
  variants: function, method

- func: acos_(Tensor(a!) self) -> Tensor(a!)
  matches_jit_signature: True
  variants: function, method
  dispatch:
    CPU: _acos__cpu
    CUDA: _acos__cuda

- func: acos(Tensor self, *, Tensor(a!) out) -> Tensor(a!)
  matches_jit_signature: True
  dispatch:
    CPU: _acos_out_cpu
    CUDA: _acos_out_cuda

- func: avg_pool1d(Tensor self, int[1] kernel_size, int[1] stride=[], int[1] padding=0, bool ceil_mode=False, bool count_include_pad=True) -> Tensor
  matches_jit_signature: True

- func: adaptive_avg_pool1d(Tensor self, int[1] output_size) -> Tensor
  matches_jit_signature: True

# Return: (Tensor output, Tensor indices)
- func: adaptive_max_pool1d(Tensor self, int[1] output_size) -> (Tensor, Tensor)
  matches_jit_signature: True

- func: add(Tensor self, Tensor other, *, Scalar alpha=1) -> Tensor
  matches_jit_signature: True
  variants: function, method

- func: add_(Tensor(a!) self, Tensor other, *, Scalar alpha=1) -> Tensor(a!)
  matches_jit_signature: True
  variants: method

- func: add(Tensor self, Tensor other, *, Scalar alpha=1, Tensor(a!) out) -> Tensor(a!)
  matches_jit_signature: True

# For C++ only, until we have conversion from C++ numbers to Tensor
- func: add(Tensor self, Scalar other, Scalar alpha=1) -> Tensor
  matches_jit_signature: True
  variants: function, method

- func: add_(Tensor(a!) self, Scalar other, Scalar alpha=1) -> Tensor(a!)
  matches_jit_signature: True
  variants: method

- func: addmv(Tensor self, Tensor mat, Tensor vec, *, Scalar beta=1, Scalar alpha=1) -> Tensor
  matches_jit_signature: True
  variants: function, method

- func: addmv_(Tensor(a!) self, Tensor mat, Tensor vec, *, Scalar beta=1, Scalar alpha=1) -> Tensor(a!)
  matches_jit_signature: True
  variants: function, method

- func: addmv(Tensor self, Tensor mat, Tensor vec, *, Scalar beta=1, Scalar alpha=1, Tensor(a!) out) -> Tensor(a!)
  matches_jit_signature: True

- func: addr(Tensor self, Tensor vec1, Tensor vec2, *, Scalar beta=1, Scalar alpha=1) -> Tensor
  matches_jit_signature: True
  variants: function, method

- func: addr_(Tensor(a!) self, Tensor vec1, Tensor vec2, *, Scalar beta=1, Scalar alpha=1) -> Tensor(a!)
  matches_jit_signature: True
  variants: method

- func: addr(Tensor self, Tensor vec1, Tensor vec2, *, Scalar beta=1, Scalar alpha=1, Tensor(a!) out) -> Tensor(a!)
  matches_jit_signature: True

- func: affine_grid_generator(Tensor theta, int[] size) -> Tensor
  matches_jit_signature: True
  variants: function

- func: affine_grid_generator_backward(Tensor grad, int[] size) -> Tensor
  matches_jit_signature: True
  variants: function

- func: all(Tensor self, int dim, bool keepdim=False) -> Tensor
  matches_jit_signature: True
  variants: function, method

- func: all(Tensor self, int dim, bool keepdim=False, *, Tensor(a!) out) -> Tensor(a!)
  matches_jit_signature: True

- func: allclose(Tensor self, Tensor other, float rtol=1e-05, float atol=1e-08, bool equal_nan=False) -> bool
  matches_jit_signature: True
  variants: function, method

- func: any(Tensor self, int dim, bool keepdim=False) -> Tensor
  matches_jit_signature: True
  variants: function, method

- func: any(Tensor self, int dim, bool keepdim=False, *, Tensor(a!) out) -> Tensor(a!)
  matches_jit_signature: True

- func: arange(Scalar end, TensorOptions options=[]) -> Tensor

- func: arange(Scalar start, Scalar end, TensorOptions options=[]) -> Tensor

- func: arange(Scalar start, Scalar end, Scalar step, TensorOptions options=[]) -> Tensor

- func: arange(Scalar end, *, Tensor(a!) out) -> Tensor(a!)
  matches_jit_signature: True

- func: arange(Scalar start, Scalar end, Scalar step=1, *, Tensor(a!) out) -> Tensor(a!)
  matches_jit_signature: True
  dispatch:
    CPU: arange_cpu_out
    CUDA: arange_cuda_out

# This function is a temporary hack to allow tracing of arange like constructs with dynamic
# bounds on arange.  Normal arange is not traceable because it does not take any tensor inputs;
# if the range you need is based on another tensor, calling this function directly will
# preserve tracing.  Get rid of this when arange can directly take tensors for bounds
# (so that it can be traced directly).
- func: _dim_arange(Tensor like, int dim) -> Tensor
  matches_jit_signature: True

# `argmin` and `argmax` are exposed in C++ but not in Python, where we only
# expose `_argmin` and `_argmax` (which call the first versions). In Python, we
# then define our own `argmax` and `argmin` that handle passing `dim=None`,
# which gets the argmax/argmin of the flattened array.

- func: argmax(Tensor self, int dim, bool keepdim=False) -> Tensor
  matches_jit_signature: True
  variants: function, method

- func: argmax(Tensor self) -> Tensor
  matches_jit_signature: True
  variants: function, method

- func: _argmax(Tensor self, int dim, bool keepdim=False) -> Tensor
  matches_jit_signature: True
  variants: function

- func: argmin(Tensor self, int dim, bool keepdim=False) -> Tensor
  matches_jit_signature: True
  variants: function, method

- func: argmin(Tensor self) -> Tensor
  matches_jit_signature: True
  variants: function, method

- func: _argmin(Tensor self, int dim, bool keepdim=False) -> Tensor
  matches_jit_signature: True
  variants: function

- func: as_strided(Tensor(a) self, int[] size, int[] stride, int? storage_offset=None) -> Tensor(a)
  matches_jit_signature: True
  variants: function, method
  device_guard: False

- func: as_strided_(Tensor(a!) self, int[] size, int[] stride, int? storage_offset=None) -> Tensor(a!)
  matches_jit_signature: True
  variants: function, method
  device_guard: False

- func: asin(Tensor self) -> Tensor
  matches_jit_signature: True
  variants: function, method

- func: asin_(Tensor(a!) self) -> Tensor(a!)
  matches_jit_signature: True
  variants: function, method
  dispatch:
    CPU: _asin__cpu
    CUDA: _asin__cuda

- func: asin(Tensor self, *, Tensor(a!) out) -> Tensor(a!)
  matches_jit_signature: True
  dispatch:
    CPU: _asin_out_cpu
    CUDA: _asin_out_cuda

- func: atan(Tensor self) -> Tensor
  matches_jit_signature: True
  variants: function, method

- func: atan_(Tensor(a!) self) -> Tensor(a!)
  matches_jit_signature: True
  variants: function, method
  dispatch:
    CPU: _atan__cpu
    CUDA: _atan__cuda

- func: atan(Tensor self, *, Tensor(a!) out) -> Tensor(a!)
  matches_jit_signature: True
  dispatch:
    CPU: _atan_out_cpu
    CUDA: _atan_out_cuda

- func: baddbmm(Tensor self, Tensor batch1, Tensor batch2, *, Scalar beta=1, Scalar alpha=1) -> Tensor
  matches_jit_signature: True
  variants: function, method
  dispatch:
    CPU: baddbmm_cpu
    CUDA: baddbmm_cuda

- func: baddbmm_(Tensor(a!) self, Tensor batch1, Tensor batch2, *, Scalar beta=1, Scalar alpha=1) -> Tensor(a!)
  matches_jit_signature: True
  variants: method
  dispatch:
    CPU: baddbmm__cpu
    CUDA: baddbmm__cuda

- func: _baddbmm_mkl_(Tensor(a!) self, Tensor batch1, Tensor batch2, *, Scalar beta=1, Scalar alpha=1) -> Tensor(a!)
  matches_jit_signature: True
  variants: function

- func: baddbmm(Tensor self, Tensor batch1, Tensor batch2, *, Scalar beta=1, Scalar alpha=1, Tensor(a!) out) -> Tensor(a!)
  matches_jit_signature: True
  variants: function
  dispatch:
    CPU: baddbmm_out_cpu
    CUDA: baddbmm_out_cuda

- func: bartlett_window(int window_length, TensorOptions options=[]) -> Tensor

- func: bartlett_window(int window_length, bool periodic, TensorOptions options=[]) -> Tensor

- func: batch_norm(Tensor input, Tensor? weight, Tensor? bias, Tensor? running_mean, Tensor? running_var, bool training, float momentum, float eps, bool cudnn_enabled) -> Tensor
  matches_jit_signature: True

- func: _batch_norm_impl_index(Tensor input, Tensor? weight, Tensor? bias, Tensor? running_mean, Tensor? running_var, bool training, float momentum, float eps, bool cudnn_enabled) -> (Tensor, Tensor, Tensor, int64_t)

- func: _batch_norm_impl_index_backward(int64_t impl_index, Tensor input, Tensor grad_output, Tensor? weight, Tensor? running_mean, Tensor? running_var, Tensor? save_mean, Tensor? save_var_transform, bool train, float eps, std::array<bool,3> output_mask) -> (Tensor, Tensor, Tensor)

# Sample bernoulli with values in `self` as probability.
- func: bernoulli(Tensor self, *, Generator? generator=None) -> Tensor
  matches_jit_signature: True
  variants: function, method

- func: bernoulli(Tensor self, *, Generator? generator=None, Tensor(a!) out) -> Tensor(a!)
  matches_jit_signature: True
  variants: function

- func: bernoulli_(Tensor(a!) self, Tensor p, *, Generator? generator=None) -> Tensor(a!)
  matches_jit_signature: True
  variants: method
  dispatch:
    CPU: bernoulli_tensor_cpu_
    CUDA: bernoulli_tensor_cuda_

- func: bernoulli_(Tensor(a!) self, float p=0.5, *, Generator? generator=None) -> Tensor(a!)
  matches_jit_signature: True
  variants: method
  dispatch:
    CPU: bernoulli_scalar_cpu_
    CUDA: bernoulli_scalar_cuda_

# This out-of-place version isn't used explicitly, but needed by jit.
# There is no default valid on `p` here because it would introduce ambiguity
# with `bernoulli(Tensor self, *, Generator? generator=None)` declaration.
- func: bernoulli(Tensor self, float p, *, Generator? generator=None) -> Tensor
  matches_jit_signature: True
  variants: function, method

- func: bilinear(Tensor input1, Tensor input2, Tensor weight, Tensor? bias) -> Tensor
  matches_jit_signature: True

- func: binary_cross_entropy_with_logits(Tensor self, Tensor target, Tensor? weight, Tensor? pos_weight, int reduction) -> Tensor
  matches_jit_signature: True
  variants: function

- func: binary_cross_entropy_with_logits_backward(Tensor grad_output, Tensor self, Tensor target, Tensor? weight, Tensor? pos_weight, int reduction) -> Tensor
  matches_jit_signature: True
  variants: function

- func: bincount(Tensor self, Tensor? weights=None, int minlength=0) -> Tensor
  matches_jit_signature: True
  variants: function, method
  dispatch:
    CPU: _bincount_cpu
    CUDA: _bincount_cuda

- func: blackman_window(int window_length, TensorOptions options=[]) -> Tensor

- func: blackman_window(int window_length, bool periodic, TensorOptions options=[]) -> Tensor

- func: bmm(Tensor self, Tensor mat2) -> Tensor
  matches_jit_signature: True
  variants: function, method
  dispatch:
    CPU: bmm_cpu
    CUDA: bmm_cuda

- func: bmm(Tensor self, Tensor mat2, *, Tensor(a!) out) -> Tensor(a!)
  matches_jit_signature: True
  variants: function
  dispatch:
    CPU: bmm_out_cpu
    CUDA: bmm_out_cuda

- func: broadcast_tensors(Tensor[] tensors) -> Tensor[]
  matches_jit_signature: True
  device_guard: False

- func: cat(Tensor[] tensors, int dim=0) -> Tensor
  matches_jit_signature: True

- func: cat(Tensor[] tensors, int dim=0, *, Tensor(a!) out) -> Tensor(a!)
  matches_jit_signature: True

- func: ceil(Tensor self) -> Tensor
  matches_jit_signature: True
  variants: function, method

- func: ceil_(Tensor(a!) self) -> Tensor(a!)
  matches_jit_signature: True
  variants: function, method
  dispatch:
    CPU: _ceil__cpu
    CUDA: _ceil__cuda

- func: ceil(Tensor self, *, Tensor(a!) out) -> Tensor(a!)
  matches_jit_signature: True
  dispatch:
    CPU: _ceil_out_cpu
    CUDA: _ceil_out_cuda

- func: chain_matmul(Tensor[] matrices) -> Tensor
  matches_jit_signature: True
  variants: function

- func: chunk(Tensor(a) self, int chunks, int dim=0) -> Tensor(a)[]
  matches_jit_signature: True
  variants: function, method
  device_guard: False

- func: clamp(Tensor self, Scalar? min=None, Scalar? max=None) -> Tensor
  matches_jit_signature: True
  variants: function, method

- func: clamp_(Tensor(a!) self, Scalar? min=None, Scalar? max=None) -> Tensor(a!)
  matches_jit_signature: True
  variants: function, method
  dispatch:
    CPU: _clamp__cpu
    CUDA: _clamp__cuda

- func: clamp(Tensor self, Scalar? min=None, Scalar? max=None, *, Tensor(a!) out) -> Tensor(a!)
  matches_jit_signature: True
  dispatch:
    CPU: _clamp_out_cpu
    CUDA: _clamp_out_cuda

- func: clamp_max(Tensor self, Scalar max) -> Tensor
  matches_jit_signature: True
  variants: function, method

- func: clamp_max_(Tensor(a!) self, Scalar max) -> Tensor(a!)
  matches_jit_signature: True
  variants: function, method
  dispatch:
    CPU: _clamp_max__cpu
    CUDA: _clamp_max__cuda

- func: clamp_max(Tensor self, Scalar max, *, Tensor(a!) out) -> Tensor(a!)
  matches_jit_signature: True
  dispatch:
    CPU: _clamp_max_out_cpu
    CUDA: _clamp_max_out_cuda

- func: clamp_min(Tensor self, Scalar min) -> Tensor
  matches_jit_signature: True
  variants: function, method

- func: clamp_min_(Tensor(a!) self, Scalar min) -> Tensor(a!)
  matches_jit_signature: True
  variants: function, method
  dispatch:
    CPU: _clamp_min__cpu
    CUDA: _clamp_min__cuda

- func: clamp_min(Tensor self, Scalar min, *, Tensor(a!) out) -> Tensor(a!)
  matches_jit_signature: True
  dispatch:
    CPU: _clamp_min_out_cpu
    CUDA: _clamp_min_out_cuda

- func: cudnn_is_acceptable(Tensor self) -> bool
  matches_jit_signature: True
  device_guard: False

- func: constant_pad_nd(Tensor self, int[] pad, Scalar value=0) -> Tensor
  matches_jit_signature: True
  variants: function

- func: contiguous(Tensor self) -> Tensor
  matches_jit_signature: True
  variants: method

- func: convolution(Tensor input, Tensor weight, Tensor? bias, int[] stride, int[] padding, int[] dilation, bool transposed, int[] output_padding, int groups) -> Tensor
  matches_jit_signature: True

- func: _convolution(Tensor input, Tensor weight, Tensor? bias, int[] stride, int[] padding, int[] dilation, bool transposed, int[] output_padding, int groups, bool benchmark, bool deterministic, bool cudnn_enabled) -> Tensor
  matches_jit_signature: True

- func: _convolution_nogroup(Tensor input, Tensor weight, Tensor? bias, int[] stride, int[] padding, int[] dilation, bool transposed, int[] output_padding) -> Tensor
  matches_jit_signature: True

- func: _convolution_double_backward(Tensor? ggI, Tensor? ggW, Tensor? ggb, Tensor gO, Tensor weight, Tensor self, int[] stride, int[] padding, int[] dilation, bool transposed, int[] output_padding, int groups, bool benchmark, bool deterministic, bool cudnn_enabled, bool[3] output_mask) -> (Tensor, Tensor, Tensor)
  matches_jit_signature: True

- func: conv1d(Tensor input, Tensor weight, Tensor? bias=None, int[1] stride=1, int[1] padding=0, int[1] dilation=1, int groups=1) -> Tensor
  matches_jit_signature: True

- func: conv2d(Tensor input, Tensor weight, Tensor? bias=None, int[2] stride=1, int[2] padding=0, int[2] dilation=1, int groups=1) -> Tensor
  matches_jit_signature: True

- func: conv3d(Tensor input, Tensor weight, Tensor? bias=None, int[3] stride=1, int[3] padding=0, int[3] dilation=1, int groups=1) -> Tensor
  matches_jit_signature: True

- func: conv_tbc(Tensor self, Tensor weight, Tensor bias, int pad=0) -> Tensor
  matches_jit_signature: True

- func: conv_tbc_backward(Tensor self, Tensor input, Tensor weight, Tensor bias, int pad) -> (Tensor, Tensor, Tensor)
  matches_jit_signature: True

# NB: we inherit the goofy argument order from PyTorch torch.nn.functional
- func: conv_transpose1d(Tensor input, Tensor weight, Tensor? bias=None, int[1] stride=1, int[1] padding=0, int[1] output_padding=0, int groups=1, int[1] dilation=1) -> Tensor
  matches_jit_signature: True

- func: conv_transpose2d(Tensor input, Tensor weight, Tensor? bias=None, int[2] stride=1, int[2] padding=0, int[2] output_padding=0, int groups=1, int[2] dilation=1) -> Tensor
  matches_jit_signature: True

- func: conv_transpose3d(Tensor input, Tensor weight, Tensor? bias=None, int[3] stride=1, int[3] padding=0, int[3] output_padding=0, int groups=1, int[3] dilation=1) -> Tensor
  matches_jit_signature: True

- func: s_copy_(Tensor(a!) self, Tensor src, bool non_blocking=False) -> Tensor(a!)
  matches_jit_signature: True
  cpu_half: True
  dispatch:
    CPU: _s_copy__cpu
    CUDA: _s_copy__cuda

- func: _s_copy_from(Tensor self, Tensor dst, bool non_blocking=False) -> Tensor
  matches_jit_signature: True
  cpu_half: True
  dispatch:
    CUDA: _s_copy_from_cuda

- func: _copy_same_type_(Tensor(a!) self, Tensor src) -> void
  cpu_half: True
  dispatch:
    CPU: _copy_same_type__cpu

- func: cos(Tensor self) -> Tensor
  matches_jit_signature: True
  variants: function, method

- func: cos_(Tensor(a!) self) -> Tensor(a!)
  matches_jit_signature: True
  variants: function, method
  dispatch:
    CPU: _cos__cpu
    CUDA: _cos__cuda

- func: cos(Tensor self, *, Tensor(a!) out) -> Tensor(a!)
  matches_jit_signature: True
  dispatch:
    CPU: _cos_out_cpu
    CUDA: _cos_out_cuda

- func: cosh(Tensor self) -> Tensor
  matches_jit_signature: True
  variants: function, method

- func: cosh_(Tensor(a!) self) -> Tensor(a!)
  matches_jit_signature: True
  variants: function, method
  dispatch:
    CPU: _cosh__cpu
    CUDA: _cosh__cuda

- func: cosh(Tensor self, *, Tensor(a!) out) -> Tensor(a!)
  matches_jit_signature: True
  dispatch:
    CPU: _cosh_out_cpu
    CUDA: _cosh_out_cuda

- func: cosine_embedding_loss(Tensor input1, Tensor input2, Tensor target, float margin=0.0, int reduction=Mean) -> Tensor
  matches_jit_signature: True

- func: cudnn_affine_grid_generator(Tensor theta, int N, int C, int H, int W) -> Tensor grid
  dispatch:
    CUDA: cudnn_affine_grid_generator_forward

# TODO: Why do I have to call this grad?!
- func: cudnn_affine_grid_generator_backward(Tensor grad, int N, int C, int H, int W) -> Tensor grad_theta
  dispatch:
    CUDA: cudnn_affine_grid_generator_backward

- func: cudnn_batch_norm(Tensor input, Tensor weight, Tensor? bias, Tensor? running_mean, Tensor? running_var, bool training, float exponential_average_factor, float epsilon) -> (Tensor, Tensor, Tensor)
  matches_jit_signature: True
  dispatch:
    CUDA: cudnn_batch_norm

# NB: You can only use this if you used cudnn_batch_norm training=True
- func: cudnn_batch_norm_backward(Tensor input, Tensor grad_output, Tensor weight, Tensor? running_mean, Tensor? running_var, Tensor? save_mean, Tensor? save_var, float epsilon) -> (Tensor, Tensor, Tensor)
  matches_jit_signature: True
  dispatch:
    CUDA: cudnn_batch_norm_backward

- func: cudnn_convolution(Tensor self, Tensor weight, Tensor? bias, int[] padding, int[] stride, int[] dilation, int groups, bool benchmark, bool deterministic) -> Tensor
  matches_jit_signature: True
  dispatch:
    CUDA: cudnn_convolution

- func: cudnn_convolution_backward_input(int[] self_size, Tensor grad_output, Tensor weight, int[] padding, int[] stride, int[] dilation, int groups, bool benchmark, bool deterministic) -> Tensor
  matches_jit_signature: True
  dispatch:
    CUDA: cudnn_convolution_backward_input

- func: cudnn_convolution_backward(Tensor self, Tensor grad_output, Tensor weight, int[] padding, int[] stride, int[] dilation, int groups, bool benchmark, bool deterministic, bool[3] output_mask) -> (Tensor, Tensor, Tensor)
  matches_jit_signature: True
  dispatch:
    CUDA: cudnn_convolution_backward

- func: cudnn_convolution_backward_bias(Tensor grad_output) -> Tensor
  matches_jit_signature: True
  dispatch:
    CUDA: cudnn_convolution_backward_bias

- func: cudnn_convolution_backward_weight(int[] weight_size, Tensor grad_output, Tensor self, int[] padding, int[] stride, int[] dilation, int groups, bool benchmark, bool deterministic) -> Tensor
  matches_jit_signature: True
  dispatch:
    CUDA: cudnn_convolution_backward_weight

- func: cudnn_convolution_transpose(Tensor self, Tensor weight, Tensor? bias, int[] padding, int[] output_padding, int[] stride, int[] dilation, int groups, bool benchmark, bool deterministic) -> Tensor
  matches_jit_signature: True
  dispatch:
    CUDA: cudnn_convolution_transpose

# NB: output_padding not strictly needed here, but it's helpful for the float
# backwards
- func: cudnn_convolution_transpose_backward(Tensor self, Tensor grad_output, Tensor weight, int[] padding, int[] output_padding, int[] stride, int[] dilation, int groups, bool benchmark, bool deterministic, bool[3] output_mask) -> (Tensor, Tensor, Tensor)
  matches_jit_signature: True
  dispatch:
    CUDA: cudnn_convolution_transpose_backward

- func: cudnn_convolution_transpose_backward_bias(Tensor grad_output) -> Tensor
  matches_jit_signature: True
  dispatch:
    CUDA: cudnn_convolution_backward_bias

- func: cudnn_convolution_transpose_backward_input(Tensor grad_output, Tensor weight, int[] padding, int[] stride, int[] dilation, int groups, bool benchmark, bool deterministic) -> Tensor
  matches_jit_signature: True
  dispatch:
    CUDA: cudnn_convolution_transpose_backward_input

- func: cudnn_convolution_transpose_backward_weight(int[] weight_size, Tensor grad_output, Tensor self, int[] padding, int[] stride, int[] dilation, int groups, bool benchmark, bool deterministic) -> Tensor
  matches_jit_signature: True
  dispatch:
    CUDA: cudnn_convolution_transpose_backward_weight

# NB: input is special cased in a way I don't quite understand
- func: cudnn_grid_sampler(Tensor self, Tensor grid) -> Tensor output
  dispatch:
    CUDA: cudnn_grid_sampler_forward

- func: cudnn_grid_sampler_backward(Tensor self, Tensor grid, Tensor grad_output) -> (Tensor grad_self, Tensor grad_grid)
  matches_jit_signature: True
  dispatch:
    CUDA: cudnn_grid_sampler_backward

# FIXME: These could be combined as optional<ScalarType> but for https://github.com/pytorch/pytorch/issues/6593.
- func: cumsum(Tensor self, int dim, *, ScalarType dtype) -> Tensor
  matches_jit_signature: True
  variants: function, method

- func: cumsum(Tensor self, int dim) -> Tensor
  matches_jit_signature: True
  variants: function, method

- func: cumsum(Tensor self, int dim, *, ScalarType dtype, Tensor(a!) out) -> Tensor(a!)
  matches_jit_signature: True

- func: cumsum(Tensor self, int dim, *, Tensor(a!) out) -> Tensor(a!)
  matches_jit_signature: True

# FIXME: These could be combined as optional<ScalarType> but for https://github.com/pytorch/pytorch/issues/6593.
- func: cumprod(Tensor self, int dim, *, ScalarType dtype) -> Tensor
  matches_jit_signature: True
  variants: function, method

- func: cumprod(Tensor self, int dim) -> Tensor
  matches_jit_signature: True
  variants: function, method

- func: cumprod(Tensor self, int dim, *, ScalarType dtype, Tensor(a!) out) -> Tensor(a!)
  matches_jit_signature: True

- func: cumprod(Tensor self, int dim, *, Tensor(a!) out) -> Tensor(a!)
  matches_jit_signature: True

- func: ctc_loss(Tensor log_probs, Tensor targets, int[] input_lengths, int[] target_lengths, int blank=0, int reduction=Mean, bool zero_infinity=False) -> Tensor
  matches_jit_signature: True

# convenience function that converts to intlists for you
- func: ctc_loss(Tensor log_probs, Tensor targets, Tensor input_lengths, Tensor target_lengths, int blank=0, int reduction=Mean, bool zero_infinity=False) -> Tensor
  matches_jit_signature: True

- func: _ctc_loss(Tensor log_probs, Tensor targets, int[] input_lengths, int[] target_lengths, int blank=0, bool zero_infinity=False) -> (Tensor, Tensor)
  matches_jit_signature: True
  dispatch:
    CPU:  ctc_loss_cpu
    CUDA: ctc_loss_gpu

- func: _ctc_loss_backward(Tensor grad, Tensor log_probs, Tensor targets, int[] input_lengths, int[] target_lengths, Tensor neg_log_likelihood, Tensor log_alpha, int blank, bool zero_infinity=False) -> Tensor
  matches_jit_signature: True
  dispatch:
    CPU: ctc_loss_backward_cpu
    CUDA: ctc_loss_backward_gpu

- func: det(Tensor self) -> Tensor
  matches_jit_signature: True
  variants: function, method

- func: diag_embed(Tensor self, int offset=0, int dim1=-2, int dim2=-1) -> Tensor
  matches_jit_signature: True
  variants: function, method

- func: diagflat(Tensor self, int offset=0) -> Tensor
  matches_jit_signature: True
  variants: function, method

- func: diagonal(Tensor(a) self, int offset=0, int dim1=0, int dim2=1) -> Tensor(a)
  matches_jit_signature: True
  variants: function, method

- func: div(Tensor self, Tensor other) -> Tensor
  matches_jit_signature: True
  variants: function, method

- func: div_(Tensor(a!) self, Tensor other) -> Tensor(a!)
  matches_jit_signature: True
  variants: method

- func: div(Tensor self, Tensor other, *, Tensor(a!) out) -> Tensor(a!)
  matches_jit_signature: True

# For C++ only, until we have conversion from C++ numbers to Tensor
- func: div(Tensor self, Scalar other) -> Tensor
  matches_jit_signature: True
  variants: function, method

- func: div_(Tensor(a!) self, Scalar other) -> Tensor(a!)
  matches_jit_signature: True
  variants: method

- func: dot(Tensor self, Tensor tensor) -> Tensor
  matches_jit_signature: True
  variants: function, method

- func: dot(Tensor self, Tensor tensor, *, Tensor(a!) out) -> Tensor(a!)
  matches_jit_signature: True

- func: einsum(str equation, Tensor[] tensors) -> Tensor
  matches_jit_signature: True

- func: embedding(Tensor weight, IndexTensor indices, int padding_idx=-1, bool scale_grad_by_freq=False, bool sparse=False) -> Tensor

- func: embedding_backward(Tensor grad, IndexTensor indices, int num_weights, int padding_idx, bool scale_grad_by_freq, bool sparse) -> Tensor

- func: embedding_dense_backward(Tensor grad, IndexTensor indices, int num_weights, int padding_idx, bool scale_grad_by_freq) -> Tensor
  dispatch:
    CPU: embedding_dense_backward_cpu
    CUDA: embedding_dense_backward_cuda

- func: embedding_renorm_(Tensor(a!) self, IndexTensor indices, float max_norm, float norm_type) -> Tensor(a!)
  dispatch:
    CPU: embedding_renorm_cpu_
    CUDA: embedding_renorm_cuda_

- func: embedding_sparse_backward(Tensor grad, IndexTensor indices, int num_weights, int padding_idx, bool scale_grad_by_freq) -> Tensor

# NOTE [ embedding_bag Native Functions ]
# The `_embedding_bag.*` variants assume that input tensors except for `weight`,
# e.g. `indices` and `offsets` (and `offset2bag`), are contiguous.
# We really only need to enforce this for `_embedding_bag` (the forward) because
# the backward inputs are the same as forward ones.
# The above `embedding_bag` wrapper is created to achieve this, e.g.,
# applying indices = indices.contiguous().
# The backward functions apply a check that these input tensors are contiguous.

- func: embedding_bag(Tensor weight, IndexTensor indices, IndexTensor offsets, bool scale_grad_by_freq=False, int mode=0, bool sparse=False) -> (Tensor, Tensor, Tensor, Tensor)

- func: _embedding_bag(Tensor weight, IndexTensor indices, IndexTensor offsets, bool scale_grad_by_freq=False, int mode=0, bool sparse=False) -> (Tensor, Tensor, Tensor, Tensor)
  dispatch:
    CPU: _embedding_bag_cpu
    CUDA: _embedding_bag_cuda

- func: _embedding_bag_backward(Tensor grad, IndexTensor indices, IndexTensor offsets, IndexTensor offset2bag, IndexTensor bag_size, IndexTensor maximum_indices, int num_weights, bool scale_grad_by_freq, int mode, bool sparse) -> Tensor

- func: _embedding_bag_sparse_backward(Tensor grad, IndexTensor indices, IndexTensor offsets, IndexTensor offset2bag, IndexTensor bag_size, int num_weights, bool scale_grad_by_freq, int mode) -> Tensor

- func: _embedding_bag_dense_backward(Tensor grad, IndexTensor indices, IndexTensor offsets, IndexTensor offset2bag, IndexTensor bag_size, IndexTensor maximum_indices, int num_weights, bool scale_grad_by_freq, int mode) -> Tensor
  dispatch:
    CPU: _embedding_bag_dense_backward_cpu
    CUDA: _embedding_bag_dense_backward_cuda

- func: empty(int[] size, TensorOptions options=[]) -> Tensor
  cpu_half: True
  dispatch:
    CPU: empty_cpu
    CUDA: empty_cuda
    SparseCPU: empty_sparse
    SparseCUDA: empty_sparse

- func: resize_(Tensor(a!) self, int[] size) -> Tensor(a!)
  matches_jit_signature: True
  variants: method
  cpu_half: True
  device_guard: False
  dispatch:
    CPU: resize_cpu_
    CUDA: resize_cuda_

- func: empty(int[] size, *, Tensor(a!) out) -> Tensor(a!)
  matches_jit_signature: True
  device_guard: False

- func: empty_like(Tensor self) -> Tensor
  matches_jit_signature: True
  device_guard: False

- func: empty_like(Tensor self, *, TensorOptions options) -> Tensor
  device_guard: False

- func: empty_strided(int[] size, int[] stride, *, TensorOptions options=[]) -> Tensor
  dispatch:
    CPU: empty_strided_cpu
    CUDA: empty_strided_cuda

- func: erf(Tensor self) -> Tensor
  matches_jit_signature: True
  variants: function, method

- func: erf_(Tensor(a!) self) -> Tensor(a!)
  matches_jit_signature: True
  variants: function, method
  dispatch:
    CPU: _erf__cpu
    CUDA: _erf__cuda

- func: erf(Tensor self, *, Tensor(a!) out) -> Tensor(a!)
  matches_jit_signature: True
  dispatch:
    CPU: _erf_out_cpu
    CUDA: _erf_out_cuda

- func: erfc(Tensor self) -> Tensor
  matches_jit_signature: True
  variants: function, method

- func: erfc_(Tensor(a!) self) -> Tensor(a!)
  matches_jit_signature: True
  variants: function, method
  dispatch:
    CPU: _erfc__cpu
    CUDA: _erfc__cuda

- func: erfc(Tensor self, *, Tensor(a!) out) -> Tensor(a!)
  matches_jit_signature: True
  dispatch:
    CPU: _erfc_out_cpu
    CUDA: _erfc_out_cuda

- func: exp(Tensor self) -> Tensor
  matches_jit_signature: True
  variants: function, method

- func: exp_(Tensor(a!) self) -> Tensor(a!)
  matches_jit_signature: True
  variants: function, method
  dispatch:
    CPU: _exp__cpu
    CUDA: _exp__cuda

- func: exp(Tensor self, *, Tensor(a!) out) -> Tensor(a!)
  matches_jit_signature: True
  dispatch:
    CPU: _exp_out_cpu
    CUDA: _exp_out_cuda

- func: expm1(Tensor self) -> Tensor
  matches_jit_signature: True
  variants: function, method

- func: expm1_(Tensor(a!) self) -> Tensor(a!)
  matches_jit_signature: True
  variants: function, method
  dispatch:
    CPU: _expm1__cpu
    CUDA: _expm1__cuda

- func: expm1(Tensor self, *, Tensor(a!) out) -> Tensor(a!)
  matches_jit_signature: True
  dispatch:
    CPU: _expm1_out_cpu
    CUDA: _expm1_out_cuda

- func: expand(Tensor(a) self, int[] size, *, bool implicit=False) -> Tensor(a)
  matches_jit_signature: True
  variants: method  # This is method-only to match the previous tensor API. In the future we could make this a function too.
  device_guard: False

- func: expand_as(Tensor self, Tensor other) -> Tensor
  matches_jit_signature: True
  variants: method  # This is method-only to match the previous tensor API. In the future we could make this a function too.
  device_guard: False

- func: eye(int n, TensorOptions options=[]) -> Tensor

- func: eye(int n, int m, TensorOptions options=[]) -> Tensor

- func: eye(int n, *, Tensor(a!) out) -> Tensor(a!)
  matches_jit_signature: True
  dispatch:
    CPU: eye_out_cpu
    CUDA: eye_out_cuda

- func: eye(int n, int m, *, Tensor(a!) out) -> Tensor(a!)
  matches_jit_signature: True
  dispatch:
    CPU: eye_out_cpu
    CUDA: eye_out_cuda

- func: flatten(Tensor self, int start_dim=0, int end_dim=-1) -> Tensor
  matches_jit_signature: True
  variants: function, method

- func: fill_(Tensor(a!) self, Scalar value) -> Tensor(a!)
  matches_jit_signature: True
  variants: function, method

- func: fill_(Tensor(a!) self, Tensor value) -> Tensor(a!)
  matches_jit_signature: True
  variants: function, method

- func: floor(Tensor self) -> Tensor
  matches_jit_signature: True
  variants: function, method

- func: floor_(Tensor(a!) self) -> Tensor(a!)
  matches_jit_signature: True
  variants: function, method
  dispatch:
    CPU: _floor__cpu
    CUDA: _floor__cuda

- func: floor(Tensor self, *, Tensor(a!) out) -> Tensor(a!)
  matches_jit_signature: True
  dispatch:
    CPU: _floor_out_cpu
    CUDA: _floor_out_cuda

- func: full(int[] size, Scalar fill_value, TensorOptions options=[]) -> Tensor

- func: full(int[] size, Scalar fill_value, *, Tensor(a!) out) -> Tensor(a!)
  matches_jit_signature: True

- func: full_like(Tensor self, Scalar fill_value) -> Tensor
  matches_jit_signature: True

- func: full_like(Tensor self, Scalar fill_value, *, TensorOptions options) -> Tensor

# NOTE [ grid_sampler Native Functions ]
# `grid_sampler` does all the shape checking and then dispatches to one of
# `cudnn_grid_sampler`, `grid_sampler_2d`, or `grid_sampler_3d`, each of which
# has the corresponding backward defined as native functions as well. Therefore,
# in these functions and their backwards, no more shape checking is done.
#
# Additionally, arguments `padding_mode` and `interpolation_mode` are cast to
# enums defined in `native/GridSampler.h`. `cudnn_grid_sampler` doesn't take in
# `interpolation_mode` because it only supports Bilinear interpolation mode.
- func: grid_sampler(Tensor input, Tensor grid, int interpolation_mode, int padding_mode) -> Tensor
  matches_jit_signature: True

- func: grid_sampler_2d(Tensor input, Tensor grid, int interpolation_mode, int padding_mode) -> Tensor
  matches_jit_signature: True
  dispatch:
    CPU: grid_sampler_2d_cpu
    CUDA: grid_sampler_2d_cuda

- func: grid_sampler_2d_backward(Tensor grad_output, Tensor input, Tensor grid, int interpolation_mode, int padding_mode) -> (Tensor, Tensor)
  matches_jit_signature: True
  dispatch:
    CPU: grid_sampler_2d_backward_cpu
    CUDA: grid_sampler_2d_backward_cuda

- func: grid_sampler_3d(Tensor input, Tensor grid, int interpolation_mode, int padding_mode) -> Tensor
  matches_jit_signature: True
  dispatch:
    CPU: grid_sampler_3d_cpu
    CUDA: grid_sampler_3d_cuda

- func: grid_sampler_3d_backward(Tensor grad_output, Tensor input, Tensor grid, int interpolation_mode, int padding_mode) -> (Tensor, Tensor)
  matches_jit_signature: True
  dispatch:
    CPU: grid_sampler_3d_backward_cpu
    CUDA: grid_sampler_3d_backward_cuda

- func: hann_window(int window_length, TensorOptions options=[]) -> Tensor

- func: hann_window(int window_length, bool periodic, TensorOptions options=[]) -> Tensor

- func: hamming_window(int window_length, TensorOptions options=[]) -> Tensor

- func: hamming_window(int window_length, bool periodic, TensorOptions options=[]) -> Tensor

- func: hamming_window(int window_length, bool periodic, float alpha, TensorOptions options=[]) -> Tensor

- func: hamming_window(int window_length, bool periodic, float alpha, float beta, TensorOptions options=[]) -> Tensor

- func: hinge_embedding_loss(Tensor self, Tensor target, float margin=1.0, int reduction=Mean) -> Tensor
  matches_jit_signature: True

- func: ger(Tensor self, Tensor vec2) -> Tensor
  matches_jit_signature: True
  variants: function, method

- func: ger(Tensor self, Tensor vec2, *, Tensor(a!) out) -> Tensor(a!)
  matches_jit_signature: True

- func: gesv(Tensor self, Tensor A) -> (Tensor, Tensor)
  matches_jit_signature: True
  variants: function, method

- func: gesv(Tensor self, Tensor A, *, Tensor(a!) solution, Tensor(b!) lu) ->(Tensor(a!), Tensor(b!))

# gesv handles broadcasting of arbitrary batch dims while _gesv_helper does not.
- func: _gesv_helper(Tensor self, Tensor A) -> (Tensor, Tensor)
  matches_jit_signature: True
  variants: function
  dispatch:
    CPU: _gesv_helper_cpu
    CUDA: _gesv_helper_cuda

- func: group_norm(Tensor input, int num_groups, Tensor? weight=None, Tensor? bias=None, float eps=1e-05, bool cudnn_enabled=True) -> Tensor
  matches_jit_signature: True

# FFT

- func: fft(Tensor self, int signal_ndim, bool normalized=False) -> Tensor
  matches_jit_signature: True
  variants: function, method

- func: ifft(Tensor self, int signal_ndim, bool normalized=False) -> Tensor
  matches_jit_signature: True
  variants: function, method

- func: rfft(Tensor self, int signal_ndim, bool normalized=False, bool onesided=True) -> Tensor
  matches_jit_signature: True
  variants: function, method

- func: irfft(Tensor self, int signal_ndim, bool normalized=False, bool onesided=True, int[] signal_sizes=[]) -> Tensor
  matches_jit_signature: True
  variants: function, method

- func: _fft_with_size(Tensor self, int signal_ndim, bool complex_input, bool complex_output, bool inverse, int[] checked_signal_sizes, bool normalized, bool onesided, int[] output_sizes) -> Tensor
  matches_jit_signature: True
  variants: function
  dispatch:
    CPU: _fft_mkl
    CUDA: _fft_cufft

- func: _cufft_get_plan_cache_size() -> int
  matches_jit_signature: True
  device_guard: False

- func: _cufft_get_plan_cache_max_size() -> int
  matches_jit_signature: True
  device_guard: False

- func: _cufft_set_plan_cache_max_size(int max_size) -> void
  device_guard: False

- func: _cufft_clear_plan_cache() -> void
  device_guard: False

- func: index(Tensor self, Tensor?[] indices) -> Tensor
  matches_jit_signature: True
  variants: function, method
  # NB: This function is special-cased in tools/autograd/gen_variable_type.py

- func: index_copy_(Tensor(a!) self, int dim, Tensor index, Tensor source) -> Tensor(a!)
  matches_jit_signature: True
  variants: method

- func: index_copy(Tensor self, int dim, Tensor index, Tensor source) -> Tensor
  matches_jit_signature: True
  variants: function, method

- func: index_put_(Tensor(a!) self, Tensor?[] indices, Tensor values, bool accumulate=False) -> Tensor(a!)
  matches_jit_signature: True
  variants: function, method

- func: index_put(Tensor self, Tensor?[] indices, Tensor values, bool accumulate=False) -> Tensor
  matches_jit_signature: True
  variants: function, method

- func: instance_norm(Tensor input, Tensor? weight, Tensor? bias, Tensor? running_mean, Tensor? running_var, bool use_input_stats, float momentum, float eps, bool cudnn_enabled) -> Tensor
  matches_jit_signature: True
  variants: function

- func: inverse(Tensor self) -> Tensor
  matches_jit_signature: True
  variants: function, method

- func: inverse(Tensor self, *, Tensor(a!) out) -> Tensor(a!)
  matches_jit_signature: True

- func: _inverse_helper(Tensor self) -> Tensor
  matches_jit_signature: True
  variants: function
  dispatch:
    CPU: _inverse_helper_cpu
    CUDA: _inverse_helper_cuda

- func: isclose(Tensor self, Tensor other, float rtol=1e-05, float atol=1e-08, bool equal_nan=False) -> Tensor
  matches_jit_signature: True
  variants: function, method

- func: isnan(Tensor self) -> Tensor
  matches_jit_signature: True
  variants: function
  device_guard: False

- func: is_distributed(Tensor self) -> bool
  matches_jit_signature: True
  variants: function, method
  device_guard: False

- func: is_floating_point(Tensor self) -> bool
  matches_jit_signature: True
  variants: function, method
  device_guard: False

- func: is_complex(Tensor self) -> bool
  matches_jit_signature: True
  variants: function, method
  device_guard: False

- func: is_nonzero(Tensor self) -> bool
  matches_jit_signature: True
  variants: function, method
  device_guard: False

- func: is_same_size(Tensor self, Tensor other) -> bool
  matches_jit_signature: True
  variants: function, method
  device_guard: False

- func: is_signed(Tensor self) -> bool
  matches_jit_signature: True
  variants: function, method
  device_guard: False

- func: kl_div(Tensor self, Tensor target, int reduction=Mean) -> Tensor
  matches_jit_signature: True

- func: kl_div_backward(Tensor grad_output, Tensor self, Tensor target, int reduction=Mean) -> Tensor
  matches_jit_signature: True
  dispatch:
    CPU: kl_div_backward_cpu
    CUDA: kl_div_backward_cuda

- func: kthvalue(Tensor self, int k, int dim=-1, bool keepdim=False) -> (Tensor values, Tensor indices)
  matches_jit_signature: True
  variants: function, method

- func: kthvalue(Tensor self, int k, int dim=-1, bool keepdim=False, *, Tensor(a!) values, Tensor(b!) indices) ->(Tensor(a!) values, Tensor(b!) indices)

- func: layer_norm(Tensor input, int[] normalized_shape, Tensor? weight=None, Tensor? bias=None, float eps=1e-05, bool cudnn_enable=True) -> Tensor
  matches_jit_signature: True

- func: linear(Tensor input, Tensor weight, Tensor? bias=None) -> Tensor
  matches_jit_signature: True

- func: fbgemm_linear_int8_weight(Tensor input, Tensor weight, Tensor packed, Tensor col_offsets, Scalar weight_scale, Scalar weight_zero_point, Tensor bias) -> Tensor
  matches_jit_signature: True

- func: fbgemm_linear_quantize_weight(Tensor input) -> (Tensor, Tensor, float, int)
  matches_jit_signature: True

- func: fbgemm_pack_quantized_matrix(Tensor input, int K, int N) -> Tensor
  matches_jit_signature: True

- func: fbgemm_is_cpu_supported() -> bool
  matches_jit_signature: True

- func: linspace(Scalar start, Scalar end, int steps=100, TensorOptions options=[]) -> Tensor

- func: linspace(Scalar start, Scalar end, int steps=100, *, Tensor(a!) out) -> Tensor(a!)
  matches_jit_signature: True
  dispatch:
    CPU: linspace_cpu_out
    CUDA: linspace_cuda_out

- func: log(Tensor self) -> Tensor
  matches_jit_signature: True
  variants: function, method

- func: log_(Tensor(a!) self) -> Tensor(a!)
  matches_jit_signature: True
  variants: function, method
  dispatch:
    CPU: _log__cpu
    CUDA: _log__cuda

- func: log(Tensor self, *, Tensor(a!) out) -> Tensor(a!)
  matches_jit_signature: True
  dispatch:
    CPU: _log_out_cpu
    CUDA: _log_out_cuda

- func: log10(Tensor self) -> Tensor
  matches_jit_signature: True
  variants: function, method

- func: log10_(Tensor(a!) self) -> Tensor(a!)
  matches_jit_signature: True
  variants: function, method
  dispatch:
    CPU: _log10__cpu
    CUDA: _log10__cuda

- func: log10(Tensor self, *, Tensor(a!) out) -> Tensor(a!)
  matches_jit_signature: True
  dispatch:
    CPU: _log10_out_cpu
    CUDA: _log10_out_cuda

- func: log1p(Tensor self) -> Tensor
  matches_jit_signature: True
  variants: function, method

- func: log1p_(Tensor(a!) self) -> Tensor(a!)
  matches_jit_signature: True
  variants: function, method
  dispatch:
    CPU: _log1p__cpu
    CUDA: _log1p__cuda
    SparseCPU: log1p_sparse_
    SparseCUDA: log1p_sparse_

- func: log1p(Tensor self, *, Tensor(a!) out) -> Tensor(a!)
  matches_jit_signature: True
  dispatch:
    CPU: _log1p_out_cpu
    CUDA: _log1p_out_cuda
    SparseCPU: log1p_out_sparse
    SparseCUDA: log1p_out_sparse

- func: log2(Tensor self) -> Tensor
  matches_jit_signature: True
  variants: function, method

- func: log2_(Tensor(a!) self) -> Tensor(a!)
  matches_jit_signature: True
  variants: function, method
  dispatch:
    CPU: _log2__cpu
    CUDA: _log2__cuda

- func: log2(Tensor self, *, Tensor(a!) out) -> Tensor(a!)
  matches_jit_signature: True
  dispatch:
    CPU: _log2_out_cpu
    CUDA: _log2_out_cuda

- func: logdet(Tensor self) -> Tensor
  matches_jit_signature: True
  variants: function, method

- func: logspace(Scalar start, Scalar end, int steps=100, TensorOptions options=[]) -> Tensor

- func: logspace(Scalar start, Scalar end, int steps=100, *, Tensor(a!) out) -> Tensor(a!)
  matches_jit_signature: True
  dispatch:
    CPU: logspace_cpu_out
    CUDA: logspace_cuda_out

# FIXME: These could be combined as optional<ScalarType> but for https://github.com/pytorch/pytorch/issues/6593.
- func: log_softmax(Tensor self, int dim, ScalarType dtype) -> Tensor
  matches_jit_signature: True
  variants: function, method

- func: log_softmax(Tensor self, int dim) -> Tensor
  matches_jit_signature: True
  variants: function, method

- func: _log_softmax(Tensor self, int dim, bool half_to_float) -> Tensor
  matches_jit_signature: True
  dispatch:
    CPU: log_softmax_cpu
    CUDA: log_softmax_cuda

- func: _log_softmax_backward_data(Tensor grad_output, Tensor output, int dim, Tensor self) -> Tensor
  matches_jit_signature: True
  dispatch:
    CPU: log_softmax_backward_cpu
    CUDA: log_softmax_backward_cuda

- func: logsumexp(Tensor self, int[1] dim, bool keepdim=False) -> Tensor
  matches_jit_signature: True
  variants: function, method

- func: logsumexp(Tensor self, int[1] dim, bool keepdim=False, *, Tensor(a!) out) -> Tensor(a!)
  matches_jit_signature: True

<<<<<<< HEAD
=======
- func: logsumexp_backward(Tensor grad, Tensor self, Tensor res, int[1] dim, bool keepdim) -> Tensor
  matches_jit_signature: True

>>>>>>> 5fa78303
- func: margin_ranking_loss(Tensor input1, Tensor input2, Tensor target, float margin=0.0, int reduction=Mean) -> Tensor
  matches_jit_signature: True

- func: matmul(Tensor self, Tensor other) -> Tensor
  matches_jit_signature: True
  variants: function, method

- func: matmul(Tensor self, Tensor other, *, Tensor(a!) out) -> Tensor(a!)
  matches_jit_signature: True

- func: matrix_rank(Tensor self, float tol, bool symmetric=False) -> Tensor
  matches_jit_signature: True

- func: matrix_rank(Tensor self, bool symmetric=False) -> Tensor
  matches_jit_signature: True

- func: matrix_power(Tensor self, int n) -> Tensor
  matches_jit_signature: True
  variants: function, method

- func: max(Tensor self, int64_t dim, bool keepdim=False) -> (Tensor values, Tensor indices)
  variants: function, method

- func: max(Tensor self, int64_t dim, bool keepdim=False, *, Tensor(a!) max, Tensor(b!) max_values) ->(Tensor(a!) values, Tensor(b!) indices)

- func: max_values(Tensor self, int[1] dim, bool keepdim=False) -> Tensor
  matches_jit_signature: True
  variants: function, method

# Return: (Tensor output, Tensor indices)
- func: max_pool1d_with_indices(Tensor self, int[1] kernel_size, int[1] stride=[], int[1] padding=0, int[1] dilation=1, bool ceil_mode=False) -> (Tensor, Tensor)
  matches_jit_signature: True

- func: max_pool1d(Tensor self, int[1] kernel_size, int[1] stride=[], int[1] padding=0, int[1] dilation=1, bool ceil_mode=False) -> Tensor
  matches_jit_signature: True

- func: max_pool2d(Tensor self, int[1] kernel_size, int[1] stride=[], int[1] padding=0, int[1] dilation=1, bool ceil_mode=False) -> Tensor
  matches_jit_signature: True

- func: max_pool3d(Tensor self, int[1] kernel_size, int[1] stride=[], int[1] padding=0, int[1] dilation=1, bool ceil_mode=False) -> Tensor
  matches_jit_signature: True

# FIXME: These could be combined as optional<ScalarType> but for https://github.com/pytorch/pytorch/issues/6593.
- func: mean(Tensor self, *, ScalarType dtype) -> Tensor
  matches_jit_signature: True
  variants: function, method

- func: mean(Tensor self) -> Tensor
  matches_jit_signature: True
  variants: function, method

- func: mean(Tensor self, int[1] dim, bool keepdim, *, ScalarType dtype) -> Tensor
  matches_jit_signature: True
  variants: function, method

- func: mean(Tensor self, int[1] dim, bool keepdim=False) -> Tensor
  matches_jit_signature: True
  variants: function, method

- func: mean(Tensor self, int[1] dim, *, ScalarType dtype) -> Tensor
  matches_jit_signature: True
  variants: function, method

- func: mean(Tensor self, int[1] dim, bool keepdim, *, ScalarType dtype, Tensor(a!) out) -> Tensor(a!)
  matches_jit_signature: True

- func: mean(Tensor self, int[1] dim, bool keepdim=False, *, Tensor(a!) out) -> Tensor(a!)
  matches_jit_signature: True

- func: mean(Tensor self, int[1] dim, *, ScalarType dtype, Tensor(a!) out) -> Tensor(a!)
  matches_jit_signature: True

<<<<<<< HEAD
=======
- func: sum_backward(Tensor grad, int[] sizes, int[] dims, bool keepdim) -> Tensor
  matches_jit_signature: True

>>>>>>> 5fa78303
- func: median(Tensor self, int dim, bool keepdim=False) -> (Tensor values, Tensor indices)
  matches_jit_signature: True
  variants: function, method

- func: median(Tensor self, int dim, bool keepdim=False, *, Tensor(a!) values, Tensor(b!) indices) ->(Tensor(a!) values, Tensor(b!) indices)

- func: min(Tensor self, int dim, bool keepdim=False) -> (Tensor values, Tensor indices)
  matches_jit_signature: True
  variants: function, method

- func: min(Tensor self, int dim, bool keepdim=False, *, Tensor(a!) min, Tensor(b!) min_indices) ->(Tensor(a!) values, Tensor(b!) indices)

- func: min_values(Tensor self, int[1] dim, bool keepdim=False) -> Tensor
  matches_jit_signature: True
  variants: function, method

- func: mkldnn_convolution(Tensor self, Tensor weight, Tensor? bias, int[] padding, int[] stride, int[] dilation, int groups) -> Tensor
  matches_jit_signature: True

- func: mkldnn_convolution_backward_input(int[] self_size, Tensor grad_output, Tensor weight, int[] padding, int[] stride, int[] dilation, int groups, bool bias_defined) -> Tensor
  matches_jit_signature: True

- func: mkldnn_convolution_backward_weights(int[] weight_size, Tensor grad_output, Tensor self, int[] padding, int[] stride, int[] dilation, int groups, bool bias_defined) -> (Tensor, Tensor)
  matches_jit_signature: True

- func: mkldnn_convolution_backward(Tensor self, Tensor grad_output, Tensor weight, int[] padding, int[] stride, int[] dilation, int groups, bool[3] output_mask) -> (Tensor, Tensor, Tensor)
  matches_jit_signature: True

- func: miopen_batch_norm(Tensor input, Tensor weight, Tensor? bias, Tensor? running_mean, Tensor? running_var, bool training, float exponential_average_factor, float epsilon) -> (Tensor, Tensor, Tensor)
  matches_jit_signature: True
  dispatch:
    CUDA: miopen_batch_norm

- func: miopen_batch_norm_backward(Tensor input, Tensor grad_output, Tensor weight, Tensor? running_mean, Tensor? running_var, Tensor? save_mean, Tensor? save_var, float epsilon) -> (Tensor, Tensor, Tensor)
  matches_jit_signature: True
  dispatch:
    CUDA: miopen_batch_norm_backward

- func: miopen_convolution(Tensor self, Tensor weight, Tensor? bias, int[] padding, int[] stride, int[] dilation, int groups, bool benchmark, bool deterministic) -> Tensor
  matches_jit_signature: True
  dispatch:
    CUDA: miopen_convolution

- func: miopen_convolution_backward_input(int[] self_size, Tensor grad_output, Tensor weight, int[] padding, int[] stride, int[] dilation, int groups, bool benchmark, bool deterministic) -> Tensor
  matches_jit_signature: True
  dispatch:
    CUDA: miopen_convolution_backward_input

- func: miopen_convolution_backward(Tensor self, Tensor grad_output, Tensor weight, int[] padding, int[] stride, int[] dilation, int groups, bool benchmark, bool deterministic, bool[3] output_mask) -> (Tensor, Tensor, Tensor)
  matches_jit_signature: True
  dispatch:
    CUDA: miopen_convolution_backward

- func: miopen_convolution_backward_bias(Tensor grad_output) -> Tensor
  matches_jit_signature: True
  dispatch:
    CUDA: miopen_convolution_backward_bias

- func: miopen_convolution_backward_weight(int[] weight_size, Tensor grad_output, Tensor self, int[] padding, int[] stride, int[] dilation, int groups, bool benchmark, bool deterministic) -> Tensor
  matches_jit_signature: True
  dispatch:
    CUDA: miopen_convolution_backward_weight

- func: miopen_convolution_transpose(Tensor self, Tensor weight, Tensor? bias, int[] padding, int[] output_padding, int[] stride, int[] dilation, int groups, bool benchmark, bool deterministic) -> Tensor
  matches_jit_signature: True
  dispatch:
    CUDA: miopen_convolution_transpose

# NB: output_padding not strictly needed here, but it's helpful for the float
# backwards
- func: miopen_convolution_transpose_backward(Tensor self, Tensor grad_output, Tensor weight, int[] padding, int[] output_padding, int[] stride, int[] dilation, int groups, bool benchmark, bool deterministic, bool[3] output_mask) -> (Tensor, Tensor, Tensor)
  matches_jit_signature: True
  dispatch:
    CUDA: miopen_convolution_transpose_backward

- func: miopen_convolution_transpose_backward_input(Tensor grad_output, Tensor weight, int[] padding, int[] stride, int[] dilation, int groups, bool benchmark, bool deterministic) -> Tensor
  matches_jit_signature: True
  dispatch:
    CUDA: miopen_convolution_transpose_backward_input

- func: miopen_convolution_transpose_backward_weight(int[] weight_size, Tensor grad_output, Tensor self, int[] padding, int[] stride, int[] dilation, int groups, bool benchmark, bool deterministic) -> Tensor
  matches_jit_signature: True
  dispatch:
    CUDA: miopen_convolution_transpose_backward_weight

- func: mm(Tensor self, Tensor mat2) -> Tensor
  matches_jit_signature: True
  variants: function, method

- func: mm(Tensor self, Tensor mat2, *, Tensor(a!) out) -> Tensor(a!)
  matches_jit_signature: True

- func: _sparse_mm(Tensor sparse, Tensor dense) -> Tensor
  matches_jit_signature: True

- func: mode(Tensor self, int dim=-1, bool keepdim=False) -> (Tensor values, Tensor indices)
  matches_jit_signature: True
  variants: function, method

- func: mode(Tensor self, int dim=-1, bool keepdim=False, *, Tensor(a!) values, Tensor(b!) indices) ->(Tensor(a!) values, Tensor(b!) indices)

- func: mul(Tensor self, Tensor other) -> Tensor
  matches_jit_signature: True
  variants: function, method

- func: mul_(Tensor(a!) self, Tensor other) -> Tensor(a!)
  matches_jit_signature: True
  variants: method

- func: mul(Tensor self, Tensor other, *, Tensor(a!) out) -> Tensor(a!)
  matches_jit_signature: True

  # For C++ only, until we have conversion from C++ numbers to Tensor
- func: mul(Tensor self, Scalar other) -> Tensor
  matches_jit_signature: True
  variants: function, method

- func: mul_(Tensor(a!) self, Scalar other) -> Tensor(a!)
  matches_jit_signature: True
  variants: method

- func: mv(Tensor self, Tensor vec) -> Tensor
  matches_jit_signature: True
  variants: function, method

- func: mv(Tensor self, Tensor vec, *, Tensor(a!) out) -> Tensor(a!)
  matches_jit_signature: True

- func: mvlgamma(Tensor self, int p) -> Tensor
  matches_jit_signature: True
  variants: function, method

- func: mvlgamma_(Tensor(a!) self, int p) -> Tensor(a!)
  matches_jit_signature: True
  variants: method

- func: narrow_copy(Tensor self, int dim, int start, int length) -> Tensor
  matches_jit_signature: True
  variants: method
  dispatch:
    CPU: narrow_copy_dense
    CUDA: narrow_copy_dense
    SparseCPU: narrow_copy_sparse
    SparseCUDA: narrow_copy_sparse

- func: narrow(Tensor(a) self, int dim, int start, int length) -> Tensor(a)
  matches_jit_signature: True
  variants: function, method
  device_guard: False

- func: native_batch_norm(Tensor input, Tensor? weight, Tensor? bias, Tensor? running_mean, Tensor? running_var, bool training, float momentum, float eps) -> (Tensor, Tensor, Tensor)
  matches_jit_signature: True
  dispatch:
    CPU: batch_norm_cpu
    CUDA: batch_norm_cuda

- func: native_batch_norm_backward(Tensor grad_out, Tensor input, Tensor? weight, Tensor? running_mean, Tensor? running_var, Tensor? save_mean, Tensor? save_invstd, bool train, float eps, bool[3] output_mask) -> (Tensor, Tensor, Tensor)
  matches_jit_signature: True
  dispatch:
    CPU: batch_norm_backward_cpu
    CUDA: batch_norm_backward_cuda

- func: batch_norm_update_stats(Tensor input, Tensor? running_mean, Tensor? running_var, float momentum) -> (Tensor, Tensor)
  matches_jit_signature: True
  dispatch:
    CPU: batch_norm_update_stats_cpu
    CUDA: batch_norm_update_stats_cuda

- func: _nnpack_available() -> bool
  matches_jit_signature: True

- func: _nnpack_spatial_convolution(Tensor input, Tensor weight, Tensor? bias, int[2] padding) -> Tensor
  matches_jit_signature: True
  variants: function

- func: _nnpack_spatial_convolution_backward(Tensor input, Tensor grad_output, Tensor weight, int[2] padding, bool[3] output_mask) -> (Tensor, Tensor, Tensor)
  matches_jit_signature: True
  variants: function

- func: _nnpack_spatial_convolution_backward_input(Tensor input, Tensor grad_output, Tensor weight, int[2] padding) -> Tensor
  matches_jit_signature: True
  variants: function

- func: _nnpack_spatial_convolution_backward_weight(Tensor input, int[] weightsize, Tensor grad_output, int[2] padding) -> Tensor
  matches_jit_signature: True
  variants: function

- func: ones(int[] size, TensorOptions options=[]) -> Tensor

- func: ones(int[] size, *, Tensor(a!) out) -> Tensor(a!)
  matches_jit_signature: True

- func: ones_like(Tensor self) -> Tensor
  matches_jit_signature: True

- func: ones_like(Tensor self, *, TensorOptions options) -> Tensor

- func: pairwise_distance(Tensor x1, Tensor x2, float p=2, float eps=1e-06, bool keepdim=False) -> Tensor
  matches_jit_signature: True

- func: cdist(Tensor x1, Tensor x2, float p=2) -> Tensor
  matches_jit_signature: True

- func: pdist(Tensor self, float p=2) -> Tensor
  matches_jit_signature: True

- func: _pdist_forward(Tensor self, float p=2) -> Tensor
  matches_jit_signature: True

- func: _pdist_backward(Tensor grad, Tensor self, float p, Tensor pdist) -> Tensor
  matches_jit_signature: True

- func: cosine_similarity(Tensor x1, Tensor x2, int dim=1, float eps=1e-08) -> Tensor
  matches_jit_signature: True
  variants: function

- func: permute(Tensor(a) self, int[] dims) -> Tensor(a)
  matches_jit_signature: True
  variants: method  # This is method-only to match the previous tensor API. In the future we could make this a function too.

<<<<<<< HEAD
=======
- func: permute_backwards(Tensor grad, int[] fwd_dims) -> Tensor
  matches_jit_signature: True

>>>>>>> 5fa78303
- func: pixel_shuffle(Tensor self, int upscale_factor) -> Tensor
  matches_jit_signature: True

- func: pin_memory(Tensor self) -> Tensor
  matches_jit_signature: True
  variants: function, method

- func: pinverse(Tensor self, float rcond=1e-15) -> Tensor
  matches_jit_signature: True
  variants: function, method

- func: scalar_tensor(Scalar s, *, TensorOptions options=[]) -> Tensor

- func: rand(int[] size, *, TensorOptions options=[]) -> Tensor

- func: rand(int[] size, *, Generator? generator, TensorOptions options=[]) -> Tensor

- func: rand(int[] size, *, Tensor(a!) out) -> Tensor(a!)
  matches_jit_signature: True

- func: rand(int[] size, *, Generator? generator, Tensor(a!) out) -> Tensor(a!)

- func: rand_like(Tensor self) -> Tensor
  matches_jit_signature: True

- func: rand_like(Tensor self, *, TensorOptions options) -> Tensor

- func: randint(int high, int[] size, *, TensorOptions options=[]) -> Tensor

- func: randint(int high, int[] size, *, Generator? generator, TensorOptions options=[]) -> Tensor

- func: randint(int low, int high, int[] size, *, TensorOptions options=[]) -> Tensor

- func: randint(int low, int high, int[] size, *, Generator? generator, TensorOptions options=[]) -> Tensor

- func: randint(int high, int[] size, *, Tensor(a!) out) -> Tensor(a!)
  matches_jit_signature: True

- func: randint(int high, int[] size, *, Generator? generator, Tensor(a!) out) -> Tensor(a!)

- func: randint(int low, int high, int[] size, *, Tensor(a!) out) -> Tensor(a!)
  matches_jit_signature: True

- func: randint(int low, int high, int[] size, *, Generator? generator, Tensor(a!) out) -> Tensor(a!)

- func: randint_like(Tensor self, int high) -> Tensor
  matches_jit_signature: True

- func: randint_like(Tensor self, int low, int high) -> Tensor
  matches_jit_signature: True

- func: randint_like(Tensor self, int high, *, TensorOptions options) -> Tensor

- func: randint_like(Tensor self, int low, int high, *, TensorOptions options) -> Tensor

- func: randn(int[] size, *, TensorOptions options=[]) -> Tensor

- func: randn(int[] size, *, Generator? generator, TensorOptions options=[]) -> Tensor

- func: randn(int[] size, *, Tensor(a!) out) -> Tensor(a!)
  matches_jit_signature: True

- func: randn(int[] size, *, Generator? generator, Tensor(a!) out) -> Tensor(a!)

- func: randn_like(Tensor self) -> Tensor
  matches_jit_signature: True

- func: randn_like(Tensor self, *, TensorOptions options) -> Tensor

- func: randperm(int n, *, TensorOptions options=[]) -> Tensor

- func: randperm(int n, *, Generator? generator, TensorOptions options=[]) -> Tensor

- func: randperm(int n, *, Tensor(a!) out) -> Tensor(a!)
  matches_jit_signature: True

- func: randperm(int n, *, Generator? generator, Tensor(a!) out) -> Tensor(a!)
  dispatch:
    CPU: randperm_out_cpu
    CUDA: randperm_out_cuda

- func: range(Scalar start, Scalar end, Scalar step=1, TensorOptions options=[]) -> Tensor

- func: range(Scalar start, Scalar end, TensorOptions options=[]) -> Tensor

- func: range(Scalar start, Scalar end, Scalar step=1, *, Tensor(a!) out) -> Tensor(a!)
  matches_jit_signature: True
  dispatch:
    CPU: range_cpu_out
    CUDA: range_cuda_out

- func: repeat(Tensor self, int[] repeats) -> Tensor
  matches_jit_signature: True
  variants: method  # This is method-only to match the previous tensor API. In the future we could make this a function too.

- func: reshape(Tensor self, int[] shape) -> Tensor
  matches_jit_signature: True
  variants: function, method
  device_guard: False

- func: reshape_as(Tensor self, Tensor other) -> Tensor
  matches_jit_signature: True
  variants: method
  device_guard: False

- func: RoiPooling2d_forward(Tensor input, Tensor rois, int pooledHeight, int pooledWidth, float spatialScale) -> (Tensor, Tensor)
  matches_jit_signature: True
  dispatch:
    CPU: RoiPooling2d_forward_cpu
    CUDA: RoiPooling2d_forward_cuda

- func: RoiPooling2d_backward(Tensor input, Tensor rois, int pooledHeight, int pooledWidth, float spatialScale, Tensor gradOutput, Tensor argmaxes) -> Tensor
  matches_jit_signature: True
  dispatch:
    CPU: RoiPooling2d_backward_cpu
    CUDA: RoiPooling2d_backward_cuda

- func: round(Tensor self) -> Tensor
  matches_jit_signature: True
  variants: function, method

- func: round_(Tensor(a!) self) -> Tensor(a!)
  matches_jit_signature: True
  variants: function, method
  dispatch:
    CPU: _round__cpu
    CUDA: _round__cuda

- func: round(Tensor self, *, Tensor(a!) out) -> Tensor(a!)
  matches_jit_signature: True
  dispatch:
    CPU: _round_out_cpu
    CUDA: _round_out_cuda

- func: rrelu(Tensor self, Scalar lower=0.125, Scalar upper=0.3333333333333333, bool training=False, Generator? generator=None) -> Tensor
  matches_jit_signature: False # TODO: The default value of upper and some Caffe2 builds will trigger the assert.

- func: rrelu_(Tensor(a!) self, Scalar lower=0.125, Scalar upper=0.3333333333333333, bool training=False, Generator? generator=None) -> Tensor(a!)
  matches_jit_signature: False # TODO: The default value of upper and some Caffe2 builds will trigger the assert.

- func: relu(Tensor self) -> Tensor
  matches_jit_signature: True
  variants: function, method

- func: relu_(Tensor(a!) self) -> Tensor(a!)
  matches_jit_signature: True
  variants: function, method

- func: prelu(Tensor self, Tensor weight) -> Tensor
  matches_jit_signature: True
  variants: function, method
  dispatch:
    CPU: prelu_cpu
    CUDA: prelu_cuda

- func: prelu_backward(Tensor grad_output, Tensor self, Tensor weight) -> (Tensor, Tensor)
  matches_jit_signature: True
  variants: function, method
  dispatch:
    CPU: prelu_backward_cpu
    CUDA: prelu_backward_cuda

- func: hardshrink(Tensor self, Scalar lambd=0.5) -> Tensor
  matches_jit_signature: True
  variants: function, method
  dispatch:
    CPU: hardshrink_cpu
    CUDA: hardshrink_cuda

- func: hardshrink_backward(Tensor grad_out, Tensor self, Scalar lambd) -> Tensor
  matches_jit_signature: True
  variants: function, method
  dispatch:
    CPU: hardshrink_backward_cpu
    CUDA: hardshrink_backward_cuda

- func: rsqrt(Tensor self) -> Tensor
  matches_jit_signature: True
  variants: function, method

- func: rsqrt_(Tensor(a!) self) -> Tensor(a!)
  matches_jit_signature: True
  variants: function, method
  dispatch:
    CPU: _rsqrt__cpu
    CUDA: _rsqrt__cuda

- func: rsqrt(Tensor self, *, Tensor(a!) out) -> Tensor(a!)
  matches_jit_signature: True
  dispatch:
    CPU: _rsqrt_out_cpu
    CUDA: _rsqrt_out_cuda

- func: select(Tensor(a) self, int dim, int index) -> Tensor(a)
  matches_jit_signature: True
  variants: function, method
  device_guard: False

- func: selu(Tensor self) -> Tensor
  matches_jit_signature: True

- func: selu_(Tensor(a!) self) -> Tensor(a!)
  matches_jit_signature: True

- func: celu(Tensor self, Scalar alpha=1.0) -> Tensor
  matches_jit_signature: True

- func: celu_(Tensor(a!) self, Scalar alpha=1.0) -> Tensor(a!)
  matches_jit_signature: True

- func: sigmoid(Tensor self) -> Tensor
  matches_jit_signature: True
  variants: function, method

- func: sigmoid_(Tensor(a!) self) -> Tensor(a!)
  matches_jit_signature: True
  variants: function, method
  dispatch:
    CPU: _sigmoid__cpu
    CUDA: _sigmoid__cuda

- func: sigmoid(Tensor self, *, Tensor(a!) out) -> Tensor(a!)
  matches_jit_signature: True
  dispatch:
    CPU: _sigmoid_out_cpu
    CUDA: _sigmoid_out_cuda

- func: sin(Tensor self) -> Tensor
  matches_jit_signature: True
  variants: function, method

- func: sin_(Tensor(a!) self) -> Tensor(a!)
  matches_jit_signature: True
  variants: function, method
  dispatch:
    CPU: _sin__cpu
    CUDA: _sin__cuda

- func: sin(Tensor self, *, Tensor(a!) out) -> Tensor(a!)
  matches_jit_signature: True
  dispatch:
    CPU: _sin_out_cpu
    CUDA: _sin_out_cuda

- func: sinh(Tensor self) -> Tensor
  matches_jit_signature: True
  variants: function, method

- func: sinh_(Tensor(a!) self) -> Tensor(a!)
  matches_jit_signature: True
  variants: function, method
  dispatch:
    CPU: _sinh__cpu
    CUDA: _sinh__cuda

- func: sinh(Tensor self, *, Tensor(a!) out) -> Tensor(a!)
  matches_jit_signature: True
  dispatch:
    CPU: _sinh_out_cpu
    CUDA: _sinh_out_cuda

- func: detach(Tensor self) -> Tensor
  matches_jit_signature: True
  variants: function, method

- func: detach_(Tensor(a!) self) -> Tensor(a!)
  matches_jit_signature: True
  variants: function, method

- func: size(Tensor self, int dim) -> int
  matches_jit_signature: True
  variants: function, method
  device_guard: False

- func: slice(Tensor(a) self, int dim=0, int start=0, int end=9223372036854775807, int step=1) -> Tensor(a)
  matches_jit_signature: True
  variants: function, method
  device_guard: False

- func: slogdet(Tensor self) -> (Tensor, Tensor)
  matches_jit_signature: True
  variants: function, method

- func: smm(Tensor self, Tensor mat2) -> Tensor
  matches_jit_signature: True
  variants: function, method

# FIXME: These could be combined as optional<ScalarType> but for https://github.com/pytorch/pytorch/issues/6593.
- func: softmax(Tensor self, int dim, ScalarType dtype) -> Tensor
  matches_jit_signature: True
  variants: function, method

- func: softmax(Tensor self, int dim) -> Tensor
  matches_jit_signature: True
  variants: function, method

- func: _softmax(Tensor self, int dim, bool half_to_float) -> Tensor
  matches_jit_signature: True
  dispatch:
    CPU: softmax_cpu
    CUDA: softmax_cuda

- func: _softmax_backward_data(Tensor grad_output, Tensor output, int dim, Tensor self) -> Tensor
  matches_jit_signature: True
  dispatch:
    CPU: softmax_backward_cpu
    CUDA: softmax_backward_cuda

- func: _sparse_add(Tensor self, Tensor other, *, Scalar alpha=1, Tensor(a!) out) -> Tensor(a!)
  matches_jit_signature: True
  dispatch:
    SparseCPU: add_out_sparse_cpu
    SparseCUDA: add_out_sparse_cuda

- func: _sparse_dense_add(Tensor self, SparseTensorRef other, *, Scalar alpha=1, Tensor(a!) out) -> Tensor(a!)
  dispatch:
    CPU: add_out_dense_sparse_cpu
    CUDA: add_out_dense_sparse_cuda

- func: _sparse_div_zerodim(Tensor self, Tensor other, *, Tensor(a!) out) -> Tensor(a!)
  matches_jit_signature: True
  dispatch:
    SparseCPU: div_out_sparse_zerodim
    SparseCUDA: div_out_sparse_zerodim

- func: _sparse_div_scalar(Tensor self, Scalar other, *, Tensor(a!) out) -> Tensor(a!)
  matches_jit_signature: True
  dispatch:
    SparseCPU: div_out_sparse_scalar
    SparseCUDA: div_out_sparse_scalar

- func: _sparse_mul(Tensor self, Tensor other, *, Tensor(a!) out) -> Tensor(a!)
  matches_jit_signature: True
  dispatch:
    SparseCPU: mul_out_sparse_cpu
    SparseCUDA: mul_out_sparse_cuda

- func: _sparse_mul_zerodim(Tensor self, Tensor other, *, Tensor(a!) out) -> Tensor(a!)
  matches_jit_signature: True
  dispatch:
    SparseCPU: mul_out_sparse_zerodim
    SparseCUDA: mul_out_sparse_zerodim

- func: _sparse_mul_scalar(Tensor self, Scalar other, *, Tensor(a!) out) -> Tensor(a!)
  matches_jit_signature: True
  dispatch:
    SparseCPU: mul_out_sparse_scalar
    SparseCUDA: mul_out_sparse_scalar

- func: split(Tensor(a) self, int split_size, int dim=0) -> Tensor(a)[]
  matches_jit_signature: True
  variants: function, method
  device_guard: False

- func: split_with_sizes(Tensor self, int[] split_sizes, int dim=0) -> Tensor[]
  matches_jit_signature: True
  variants: function, method
  device_guard: False

- func: squeeze(Tensor(a) self) -> Tensor(a)
  matches_jit_signature: True
  variants: function, method
  device_guard: False

- func: squeeze(Tensor(a) self, int dim) -> Tensor(a)
  matches_jit_signature: True
  variants: function, method
  device_guard: False

<<<<<<< HEAD
=======
- func: unsqueeze_to(Tensor self, int[] sizes) -> Tensor
  matches_jit_signature: True

- func: unsqueeze_to(Tensor self, int64_t dim, int[] sizes) -> Tensor

>>>>>>> 5fa78303
- func: squeeze_(Tensor(a!) self) -> Tensor(a!)
  matches_jit_signature: True
  variants: method
  device_guard: False

- func: squeeze_(Tensor(a!) self, int dim) -> Tensor(a!)
  matches_jit_signature: True
  variants: method
  device_guard: False

- func: sspaddmm(Tensor self, Tensor mat1, Tensor mat2, *, Scalar beta=1, Scalar alpha=1) -> Tensor
  matches_jit_signature: True
  variants: function, method

- func: sspaddmm(Tensor self, Tensor mat1, Tensor mat2, *, Scalar beta=1, Scalar alpha=1, Tensor(a!) out) -> Tensor(a!)
  matches_jit_signature: True
  dispatch:
    CPU: _sspaddmm_out_only_sparse
    CUDA: _sspaddmm_out_only_sparse_cuda
    SparseCPU: _sspaddmm_out_cpu
    SparseCUDA: _sspaddmm_out_cuda

- func: stack(Tensor[] tensors, int dim=0) -> Tensor
  matches_jit_signature: True

- func: stack(Tensor[] tensors, int dim=0, *, Tensor(a!) out) -> Tensor(a!)
  matches_jit_signature: True

# The signature is designed to be consistent with librosa except that it is
# missing the `pad_mode` and `center` arguments, which are taken care of at
# `torch.functional.py`. They shall be moved here once we have mapping between
# Python strings and C++ Enum in codegen.
- func: stft(Tensor self, int n_fft, int? hop_length=None, int? win_length=None, Tensor? window=None, bool normalized=False, bool onesided=True) -> Tensor
  matches_jit_signature: True
  variants: function, method

- func: stride(Tensor self, int dim) -> int
  matches_jit_signature: True
  variants: function, method
  device_guard: False

# FIXME: These could be combined as optional<ScalarType> but for https://github.com/pytorch/pytorch/issues/6593.
- func: sum(Tensor self, *, ScalarType dtype) -> Tensor
  matches_jit_signature: True
  variants: function, method

- func: sum(Tensor self) -> Tensor
  matches_jit_signature: True
  variants: function, method

- func: sum(Tensor self, int[1] dim, bool keepdim, *, ScalarType dtype) -> Tensor
  matches_jit_signature: True
  variants: function, method

- func: sum(Tensor self, int[1] dim, bool keepdim=False) -> Tensor
  matches_jit_signature: True
  variants: function, method

- func: sum(Tensor self, int[1] dim, *, ScalarType dtype) -> Tensor
  matches_jit_signature: True
  variants: function, method

- func: sum(Tensor self, int[1] dim, bool keepdim, *, ScalarType dtype, Tensor(a!) out) -> Tensor(a!)
  matches_jit_signature: True

- func: sum(Tensor self, int[1] dim, bool keepdim=False, *, Tensor(a!) out) -> Tensor(a!)
  matches_jit_signature: True

- func: sum(Tensor self, int[1] dim, *, ScalarType dtype, Tensor(a!) out) -> Tensor(a!)
  matches_jit_signature: True

- func: sum_to_size(Tensor self, int[] size) -> Tensor
  matches_jit_signature: True
  variants: method
  device_guard: False

- func: sqrt(Tensor self) -> Tensor
  matches_jit_signature: True
  variants: function, method

- func: sqrt_(Tensor(a!) self) -> Tensor(a!)
  matches_jit_signature: True
  variants: function, method
  dispatch:
    CPU: _sqrt__cpu
    CUDA: _sqrt__cuda

- func: sqrt(Tensor self, *, Tensor(a!) out) -> Tensor(a!)
  matches_jit_signature: True
  dispatch:
    CPU: _sqrt_out_cpu
    CUDA: _sqrt_out_cuda

- func: std(Tensor self, bool unbiased=True) -> Tensor
  matches_jit_signature: True
  variants: function, method

- func: std(Tensor self, int[1] dim, bool unbiased=True, bool keepdim=False) -> Tensor
  matches_jit_signature: True
  variants: function, method

- func: std(Tensor self, int[1] dim, bool unbiased=True, bool keepdim=False, *, Tensor(a!) out) -> Tensor(a!)
  matches_jit_signature: True

# FIXME: These could be combined as optional<ScalarType> but for https://github.com/pytorch/pytorch/issues/6593.
- func: prod(Tensor self, *, ScalarType dtype) -> Tensor
  matches_jit_signature: True
  variants: function, method

- func: prod(Tensor self) -> Tensor
  matches_jit_signature: True
  variants: function, method

- func: prod(Tensor self, int dim, bool keepdim, *, ScalarType dtype) -> Tensor
  matches_jit_signature: True
  variants: function, method

- func: prod(Tensor self, int dim, bool keepdim=False) -> Tensor
  matches_jit_signature: True
  variants: function, method

- func: prod(Tensor self, int dim, *, ScalarType dtype) -> Tensor
  matches_jit_signature: True
  variants: function, method

- func: prod(Tensor self, int dim, bool keepdim, *, ScalarType dtype, Tensor(a!) out) -> Tensor(a!)
  matches_jit_signature: True

- func: prod(Tensor self, int dim, bool keepdim=False, *, Tensor(a!) out) -> Tensor(a!)
  matches_jit_signature: True

- func: prod(Tensor self, int dim, *, ScalarType dtype, Tensor(a!) out) -> Tensor(a!)
  matches_jit_signature: True

- func: t(Tensor(a) self) -> Tensor(a)
  matches_jit_signature: True
  device_guard: False
  variants: function, method

- func: t_(Tensor(a!) self) -> Tensor(a!)
  matches_jit_signature: True
  device_guard: False
  variants: method

- func: tan(Tensor self) -> Tensor
  matches_jit_signature: True
  variants: function, method

- func: tan_(Tensor(a!) self) -> Tensor(a!)
  matches_jit_signature: True
  variants: function, method
  dispatch:
    CPU: _tan__cpu
    CUDA: _tan__cuda

- func: tan(Tensor self, *, Tensor(a!) out) -> Tensor(a!)
  matches_jit_signature: True
  dispatch:
    CPU: _tan_out_cpu
    CUDA: _tan_out_cuda

- func: tanh(Tensor self) -> Tensor
  matches_jit_signature: True
  variants: function, method

- func: tanh_(Tensor(a!) self) -> Tensor(a!)
  matches_jit_signature: True
  variants: function, method
  dispatch:
    CPU: _tanh__cpu
    CUDA: _tanh__cuda

- func: tanh(Tensor self, *, Tensor(a!) out) -> Tensor(a!)
  matches_jit_signature: True
  dispatch:
    CPU: _tanh_out_cpu
    CUDA: _tanh_out_cuda

- func: tensordot(Tensor self, Tensor other, int[] dims_self, int[] dims_other) -> Tensor
  matches_jit_signature: True
  variants: function

# TODO: namespace threshold in 'nn'
- func: threshold(Tensor self, Scalar threshold, Scalar value) -> Tensor
  matches_jit_signature: True
  variants: function

- func: threshold_(Tensor(a!) self, Scalar threshold, Scalar value) -> Tensor(a!)
  matches_jit_signature: True
  variants: function

- func: threshold(Tensor self, Scalar threshold, Scalar value, *, Tensor(a!) out) -> Tensor(a!)
  matches_jit_signature: True

- func: threshold_backward(Tensor grad_output, Tensor self, Scalar threshold) -> Tensor
  matches_jit_signature: True
  variants: function

- func: transpose(Tensor(a) self, int dim0, int dim1) -> Tensor(a)
  matches_jit_signature: True
  variants: function, method
  device_guard: False

- func: transpose_(Tensor(a!) self, int dim0, int dim1) -> Tensor(a!)
  matches_jit_signature: True
  variants: method
  device_guard: False

- func: one_hot(IndexTensor self, int num_classes=-1) -> Tensor
  python_module: nn
  variants: function

- func: flip(Tensor self, int[] dims) -> Tensor
  matches_jit_signature: True
  variants: function, method
  dispatch:
    CPU: flip_cpu
    CUDA: flip_cuda

- func: roll(Tensor self, int[1] shifts, int[1] dims=[]) -> Tensor
  matches_jit_signature: True
  variants: function, method
  dispatch:
    CPU: roll_cpu
    CUDA: roll_cuda

# default int[] value [0,1] should not add space after comma, since native_parse.py uses ', ' to split args
- func: rot90(Tensor self, int k=1, int[] dims=[0,1]) -> Tensor
  matches_jit_signature: True
  variants: function, method

- func: _trilinear(Tensor i1, Tensor i2, Tensor i3, int[] expand1, int[] expand2, int[] expand3, int[] sumdim, int unroll_dim=1) -> Tensor
  matches_jit_signature: True

- func: triplet_margin_loss(Tensor anchor, Tensor positive, Tensor negative, float margin=1.0, float p=2, float eps=1e-06, bool swap=False, int reduction=Mean) -> Tensor
  matches_jit_signature: True

- func: trunc(Tensor self) -> Tensor
  matches_jit_signature: True
  variants: function, method

- func: trunc_(Tensor(a!) self) -> Tensor(a!)
  matches_jit_signature: True
  variants: function, method
  dispatch:
    CPU: _trunc__cpu
    CUDA: _trunc__cuda

- func: trunc(Tensor self, *, Tensor(a!) out) -> Tensor(a!)
  matches_jit_signature: True
  dispatch:
    CPU: _trunc_out_cpu
    CUDA: _trunc_out_cuda

- func: type_as(Tensor self, Tensor other) -> Tensor
  matches_jit_signature: True
  variants: method

- func: _unique(Tensor self, bool sorted=True, bool return_inverse=False) -> (Tensor, Tensor)
  matches_jit_signature: True
  variants: function
  dispatch:
    CPU: _unique_cpu
    CUDA: _unique_cuda

- func: _unique_dim(Tensor self, int dim, bool sorted=True, bool return_inverse=False) -> (Tensor, Tensor)
  matches_jit_signature: True
  variants: function
  dispatch:
    CPU: _unique_dim_cpu
    CUDA: _unique_dim_cuda

- func: _unsafe_view(Tensor self, int[] size) -> Tensor
  matches_jit_signature: True

- func: unsqueeze(Tensor(a) self, int dim) -> Tensor(a)
  matches_jit_signature: True
  variants: function, method
  device_guard: False

- func: unsqueeze_(Tensor(a!) self, int dim) -> Tensor(a!)
  matches_jit_signature: True
  variants: method
  device_guard: False

- func: var(Tensor self, bool unbiased=True) -> Tensor
  matches_jit_signature: True
  variants: function, method

- func: var(Tensor self, int[1] dim, bool unbiased=True, bool keepdim=False) -> Tensor
  matches_jit_signature: True
  variants: function, method

- func: var(Tensor self, int[1] dim, bool unbiased=True, bool keepdim=False, *, Tensor(a!) out) -> Tensor(a!)
  matches_jit_signature: True

<<<<<<< HEAD
=======
- func: var_backward(Tensor grad, Tensor self, bool unbiased) -> Tensor
  matches_jit_signature: True

- func: var_backward(Tensor grad, Tensor self, int[] dim, bool unbiased, bool keepdim) -> Tensor
  matches_jit_signature: True

>>>>>>> 5fa78303
- func: view_as(Tensor self, Tensor other) -> Tensor
  matches_jit_signature: True
  variants: method
  device_guard: False

# we define both of these because 'where' does the broadcast and '_s_where' doesn't;
# this allows us to implicitly calculate the broadcast derivative, while only dealing with the
# _s_where derivative.
- func: where(BoolTensor condition, Tensor self, Tensor other) -> Tensor
  variants: function, method

- func: _s_where(BoolTensor condition, Tensor self, Tensor other) -> Tensor
  variants: function
  dispatch:
    CPU: _s_where_cpu
    CUDA: _s_where_cuda

- func: norm_except_dim(Tensor v, int pow=2, int dim=0) -> Tensor
  matches_jit_signature: True
  variants: function

# VariableType::_weight_norm does not want to be given a gap in the autograd graph,
# so we don't define "dispatch" variants for it.
- func: _weight_norm(Tensor v, Tensor g, int dim=0) -> Tensor
  matches_jit_signature: True
  variants: function

- func: _weight_norm_cuda_interface(Tensor v, Tensor g, int dim=0) -> (Tensor, Tensor)
  matches_jit_signature: True
  variants: function
  dispatch:
    CUDA: weight_norm_cuda

- func: _weight_norm_cuda_interface_backward(Tensor grad_w, Tensor saved_v, Tensor saved_g, Tensor saved_norms, int dim) -> (Tensor, Tensor)
  matches_jit_signature: True
  variants: function
  dispatch:
    CUDA: weight_norm_cuda_backward

- func: _weight_norm_differentiable_backward(Tensor grad_w, Tensor saved_v, Tensor saved_g, Tensor saved_norms, int dim) -> (Tensor, Tensor)
  matches_jit_signature: True
  variants: function

- func: zeros(int[] size, TensorOptions options=[]) -> Tensor

- func: zeros(int[] size, *, Tensor(a!) out) -> Tensor(a!)
  matches_jit_signature: True

- func: zeros_like(Tensor self) -> Tensor
  matches_jit_signature: True

- func: zeros_like(Tensor self, *, TensorOptions options) -> Tensor

- func: _standard_gamma_grad(Tensor self, Tensor output) -> Tensor
  matches_jit_signature: True
  variants: function
  dispatch:
    CPU: _standard_gamma_grad_cpu
    CUDA: _standard_gamma_grad_cuda

- func: _standard_gamma(Tensor self, Generator? generator=None) -> Tensor
  matches_jit_signature: True
  variants: function
  dispatch:
    CPU: _s_gamma_cpu
    CUDA: _s_gamma_cuda

- func: poisson(Tensor self, Generator? generator=None) -> Tensor
  matches_jit_signature: True
  dispatch:
    CPU: _s_poisson_cpu
    CUDA: _s_poisson_cuda

# When more variants get ported to native, this dispatch will get more
# complicated

- func: native_norm(Tensor self, Scalar p=2) -> Tensor
  matches_jit_signature: True
  dispatch:
    SparseCPU: norm_sparse
    SparseCUDA: norm_sparse

# TODO: reduce signatures down to one when optional args is available
- func: _sparse_sum(Tensor self) -> Tensor
  matches_jit_signature: True

- func: _sparse_sum(Tensor self, *, ScalarType dtype) -> Tensor
  matches_jit_signature: True

- func: _sparse_sum(Tensor self, int[1] dim) -> Tensor
  matches_jit_signature: True

- func: _sparse_sum(Tensor self, int[1] dim, *, ScalarType dtype) -> Tensor
  matches_jit_signature: True

- func: _sparse_sum_backward(Tensor grad, Tensor self, int[] dim) -> Tensor
  matches_jit_signature: True
  dispatch:
      SparseCPU: _sparse_sum_backward_cpu
      SparseCUDA: _sparse_sum_backward_cuda

- func: norm(Tensor self, Scalar? p, *, ScalarType dtype) -> Tensor
  matches_jit_signature: True
  variants: function, method

- func: norm(Tensor self, Scalar p=2) -> Tensor
  matches_jit_signature: True
  variants: function, method

- func: norm(Tensor self, Scalar? p, int[1] dim, bool keepdim, *, ScalarType dtype) -> Tensor
  matches_jit_signature: True
  variants: function, method

- func: norm(Tensor self, Scalar? p, int[1] dim, bool keepdim=False) -> Tensor
  matches_jit_signature: True
  variants: function, method

- func: norm(Tensor self, Scalar? p, int[1] dim, bool keepdim, *, ScalarType dtype, Tensor(a!) out) -> Tensor(a!)
  matches_jit_signature: True

- func: norm(Tensor self, Scalar? p, int[1] dim, bool keepdim=False, *, Tensor(a!) out) -> Tensor(a!)
  matches_jit_signature: True

- func: frobenius_norm(Tensor self) -> Tensor
  matches_jit_signature: True
  variants: function

- func: frobenius_norm(Tensor self, int[1] dim, bool keepdim=False) -> Tensor
  matches_jit_signature: True
  variants: function

- func: frobenius_norm(Tensor self, int[1] dim, bool keepdim=False, *, Tensor(a!) out) -> Tensor(a!)
  matches_jit_signature: True
  variants: function

- func: nuclear_norm(Tensor self, bool keepdim=False) -> Tensor
  matches_jit_signature: True
  variants: function

- func: nuclear_norm(Tensor self, bool keepdim=False, *, Tensor(a!) out) -> Tensor(a!)
  matches_jit_signature: True
  variants: function

- func: native_clone(Tensor self) -> Tensor
  matches_jit_signature: True
  dispatch:
    SparseCPU: clone_sparse
    SparseCUDA: clone_sparse

- func: clone(Tensor self) -> Tensor
  matches_jit_signature: True
  variants: function, method

- func: native_resize_as_(Tensor(a!) self, Tensor the_template) -> Tensor(a!)
  matches_jit_signature: True
  dispatch:
    SparseCPU: resize_as_sparse_
    SparseCUDA: resize_as_sparse_

- func: resize_as_(Tensor(a!) self, Tensor the_template) -> Tensor(a!)
  matches_jit_signature: True
  variants: function, method

- func: native_pow(Tensor self, Scalar exponent, *, Tensor(a!) out) -> Tensor(a!)
  matches_jit_signature: True
  dispatch:
    SparseCPU: pow_out_sparse_scalar
    SparseCUDA: pow_out_sparse_scalar

- func: native_pow(Tensor self, Scalar exponent) -> Tensor
  matches_jit_signature: True
  dispatch:
    SparseCPU: pow_sparse_scalar
    SparseCUDA: pow_sparse_scalar

- func: pow(Tensor self, Scalar exponent, *, Tensor(a!) out) -> Tensor(a!)
  matches_jit_signature: True

- func: pow(Tensor self, Scalar exponent) -> Tensor
  matches_jit_signature: True
  variants: function, method
  variants: method, function

- func: native_zero_(Tensor(a!) self) -> Tensor(a!)
  matches_jit_signature: True
  dispatch:
    SparseCPU: zero_sparse_
    SparseCUDA: zero_sparse_

- func: zero_(Tensor(a!) self) -> Tensor(a!)
  matches_jit_signature: True
  variants: method, function

- func: sub(Tensor self, Tensor other, *, Scalar alpha=1, Tensor(a!) out) -> Tensor(a!)
  matches_jit_signature: True

- func: sub(Tensor self, Tensor other, *, Scalar alpha=1) -> Tensor
  matches_jit_signature: True
  variants: function, method

- func: sub_(Tensor(a!) self, Tensor other, *, Scalar alpha=1) -> Tensor(a!)
  matches_jit_signature: True
  variants: method

# For C++ only, until we have conversion from C++ numbers to Tensor
- func: sub(Tensor self, Scalar other, Scalar alpha=1) -> Tensor
  matches_jit_signature: True
  variants: function, method

- func: sub_(Tensor(a!) self, Scalar other, Scalar alpha=1) -> Tensor(a!)
  matches_jit_signature: True
  variants: method

- func: rsub(Tensor self, Tensor other, *, Scalar alpha=1) -> Tensor
  matches_jit_signature: True
  variants: function

# For C++ only, until we have conversion from C++ numbers to Tensor
- func: rsub(Tensor self, Scalar other, Scalar alpha=1) -> Tensor
  matches_jit_signature: True
  variants: function

- func: s_native_addmm(Tensor self, Tensor mat1, Tensor mat2, *, Scalar beta=1, Scalar alpha=1, Tensor(a!) out) -> Tensor(a!)
  matches_jit_signature: True
  dispatch:
    CPU: s_addmm_out_sparse_dense_cpu
    CUDA: s_addmm_out_sparse_dense_cuda

- func: s_native_addmm(Tensor self, Tensor mat1, Tensor mat2, *, Scalar beta=1, Scalar alpha=1) -> Tensor
  matches_jit_signature: True
  dispatch:
    CPU: s_addmm_sparse_dense_cpu
    CUDA: s_addmm_sparse_dense_cuda

- func: s_native_addmm_(Tensor(a!) self, Tensor mat1, Tensor mat2, *, Scalar beta=1, Scalar alpha=1) -> Tensor(a!)
  matches_jit_signature: True
  dispatch:
    CPU: s_addmm_sparse_dense_cpu_
    CUDA: s_addmm_sparse_dense_cuda_

- func: _sparse_addmm(Tensor self, Tensor sparse, Tensor dense, *, Scalar beta=1, Scalar alpha=1) -> Tensor
  matches_jit_signature: True

- func: addmm(Tensor self, Tensor mat1, Tensor mat2, *, Scalar beta=1, Scalar alpha=1, Tensor(a!) out) -> Tensor(a!)
  matches_jit_signature: True

- func: addmm(Tensor self, Tensor mat1, Tensor mat2, *, Scalar beta=1, Scalar alpha=1) -> Tensor
  matches_jit_signature: True
  variants: function, method

- func: addmm_(Tensor(a!) self, Tensor mat1, Tensor mat2, *, Scalar beta=1, Scalar alpha=1) -> Tensor(a!)
  matches_jit_signature: True
  variants: method


# NOTE [ Sparse: autograd and API ]
#
#
# Sparse Tensor Constructors
# ~~~~~~~~~~~~~~~~~~~~~~~~~~
#
# The API entry points to sparse tensor construction should be
# `sparse_coo tensor` and `_sparse_coo_tensor_unsafe`. Depending on whether the
# indices and values tensors are given, they eventually dispatch to either
# `sparse_coo_tensor_with_dims` or `sparse_coo_tensor_with_dims_and_tensors`.
#
# The autograd support for ctor is implement on `sparse_coo_tensor_with_dims_and_tensors`.
#
# The API methods `sparse_coo tensor` and `_sparse_coo_tensor_unsafe`
# **must not** have specific type dispatches because otherwise codegen will
# consider them as abstract methods (see Note [Abstract ATen methods]), dispatch
# using **Tensor** type, and thus lose autograd tracking on the actual method
# they dispatch to, e.g., `sparse_coo_tensor_with_dims_and_tensors`.
#
# The actual ctors `sparse_coo_tensor_with_dims` and `sparse_coo_tensor_with_dims_and_tensors`,
# on the other hand, need to create `SparseTensorImpl` and know nothing about
# how `VariableType`s work. So they need to be dispatched using Tensor types.
# We thus put `requires_tensor=True` to ensure that `VariableType` will unwrap
# the given variables and call with the Tensor type.
#
#
# Sparse Methods API Design
# ~~~~~~~~~~~~~~~~~~~~~~~~~
#
# Goals: 1. Flexible API for users to write custom sparse ops
#        2. ctor and member accessor with autograd support
#
# To achieve 1, we need to provide a set of *dangerous* APIs (dangerous in the
# sense that misusing them will break sparse tensor invariant and may out in
# unexpected behavior, e.g., crash). These methods are all prefixed with
# underscore "_" to indicate that they should be used with care. We provide:
#
#   + `_indices()`: returns the *raw* indices within the sparse tensor (not just
#                   sharing storage). Any inplace operation will change the
#                   actual indices, including t_, set_, as_strided_, resize_,
#                   etc.
#   + `_values()`: returns the *raw* values within the sparse tensor. Similar
#                  semantics as `_indices()`
#   + `_nnz()`: returns the number of non-zero entries. This will always be
#               determined by the shapes of indices and values.
#   + `_coalesced_(bool)`: inplace sets whether the tensor is coalesced, and
#                          returns itself.
#
# These methods are very useful in writing new operations, e.g., a custom
# autograd Function.
#
# We also provide other public *safe* APIs:
#   + `indices()`: returns a **view** of the indices tensor if the sparse tensor
#                  is **coalesced**.
#   + `values()`: returns a **view** of the values tensor if the containing
#                 sparse tensor is **coalesced**.
#   + `sparse_dim()`: number of sparse dimensions
#   + `dense_dim()`: number of dense dimensions
#   + `is_coalesced()`: whether the sparse tensor is coalesced
#
# `_indices()` and `_values()` should returns the raw indices and values dense
# tensors within a sparse tensor. They can be quite unsafe with inplace
# operations like `t_()`, and exposes uncoalesced indices and values. The public
# recommended API is `indices()` and `values()`, both of which first check that
# the tensor is coalesced and return views on those tensors.
#
#
# Autograd Support
# ~~~~~~~~~~~~~~~~
#
# Autograd is supported on `values()` and sparse tensor ctor with indices and
# values tensors. E.g., `torch.sparse_coo_tensor(i, v).values().sum()` is
# differentiable w.r.t. `v`.
#
# NB: The `values()` and `_values()` operators are special in that they are
# layout-aware, i.e., the output depends not just on the data it represents, but
# also on the input layout details (in this case, the `indices` tensor). See
# NOTE [ as_strided Backward and layout-aware/agnostic autograd ] in Functions.cpp
# for discussion on layout-aware vs layout-agnostic autograd. Since PyTorch ops
# operate in the layout-agnostic mode, similar to `as_strided`, backward of
# these two operators need to consider them in a layout-agnostic way:
#   + `values()`:
#     Input is coalesced.
#     We just pretend having `input.indices()` as an additional argument
#     `input_indices`, then forward is similar to
#     `input.to(kStrided).index_select(input_indices)` regardless of the layout.
#     Note that `values()` normally is layout-aware even if we constrain
#     ourselves on sparse inputs since it may include all zeros values entries
#     as "present" entries.
#   + `_values()`:
#     Input may be uncoalesced.
#     It is not straightforward to construct a layout-agnostic version because
#     duplicate indices entries may exist and additional parameterization is
#     needed to distribute the value into different values entries. Furthermore,
#     this op is intended to provide ways to write custom sparse ops, rather
#     than being used in autograd graph, so it is marked as *non-differentiable*
#     in derivatives.yaml.
#
# Before reading the following, see NOTE [ Autograd Variable Views ] in
# variable.h for details on views that are tracked by autograd, and views that
# are not.
#
# Moreover, these methods return tensors that share storage with inputs, so we
# mark these methods as view ops to support autograd history tracking.
# The sparse tensor ctor output should technically be view of both input indices
# and values tensors, but currently we only support setting as view of a single
# Variable, so it is only view of the values tensor.
# TODO: clone indices in sparse tensor ctor.
#
# For other methods that return outputs that share storage with inputs, i.e.,
# `indices()` and `_indices()`. We mark their outputs as non-differentiable, so
# the view relation is not tracked by autograd, but the version counter is still
# shared. In other words, their outputs are non-differentiable views of the
# sparse tensor.


# FIXME: would be nicer if TensorOptions was optional based; not adding default arguments for options given
# the default would never make sense.
- func: sparse_coo_tensor(int[] size, *, TensorOptions options) -> Tensor

- func: sparse_coo_tensor(IndexTensor indices, Tensor values, *, TensorOptions options=[]) -> Tensor

- func: sparse_coo_tensor(IndexTensor indices, Tensor values, int[] size, *, TensorOptions options=[]) -> Tensor

- func: _sparse_coo_tensor_unsafe(IndexTensor indices, Tensor values, int[] size, *, TensorOptions options=[]) -> Tensor


- func: _sparse_coo_tensor_with_dims(int sparse_dim, int dense_dim, int[] size, *, TensorOptions options) -> Tensor
  dispatch:
    SparseCPU: new_with_dims_sparse
    SparseCUDA: new_with_dims_sparse
  requires_tensor: True

- func: _sparse_coo_tensor_with_dims_and_tensors(int sparse_dim, int dense_dim, int[] size, Tensor indices, Tensor values, *, TensorOptions options) -> Tensor
  dispatch:
    SparseCPU: new_with_dims_and_tensor_sparse
    SparseCUDA: new_with_dims_and_tensor_sparse
  requires_tensor: True


- func: sparse_resize_(Tensor(a!) self, int[] size, int sparse_dim, int dense_dim) -> Tensor(a!)
  matches_jit_signature: True
  variants: method
  dispatch:
    SparseCPU: sparse_resize_
    SparseCUDA: sparse_resize_
  requires_tensor: True

- func: sparse_resize_and_clear_(Tensor(a!) self, int[] size, int sparse_dim, int dense_dim) -> Tensor(a!)
  matches_jit_signature: True
  variants: method
  dispatch:
    SparseCPU: sparse_resize_and_clear_
    SparseCUDA: sparse_resize_and_clear_
  requires_tensor: True


- func: sparse_mask(Tensor self, SparseTensorRef mask) -> Tensor
  variants: method
  dispatch:
    CPU: sparse_mask_cpu
    CUDA: sparse_mask_cuda
  requires_tensor: True


- func: to_dense(Tensor self) -> Tensor
  matches_jit_signature: True
  variants: method
  dispatch:
    SparseCPU: sparse_to_dense
    SparseCUDA: sparse_to_dense
  requires_tensor: True


- func: sparse_dim(Tensor self) -> int
  matches_jit_signature: True
  variants: method
  dispatch:
    SparseCPU: sparse_dim_sparse
    SparseCUDA: sparse_dim_sparse
  requires_tensor: True
  device_guard: False

# legacy method
- func: _dimI(Tensor self) -> int
  matches_jit_signature: True
  variants: method
  dispatch: sparse_dim_sparse
  requires_tensor: True
  device_guard: False


- func: dense_dim(Tensor self) -> int
  matches_jit_signature: True
  variants: method
  dispatch:
    SparseCPU: dense_dim_sparse
    SparseCUDA: dense_dim_sparse
  requires_tensor: True
  device_guard: False

# legacy method
- func: _dimV(Tensor self) -> int
  matches_jit_signature: True
  variants: method
  dispatch: dense_dim_sparse
  requires_tensor: True
  device_guard: False


- func: _nnz(Tensor self) -> int
  matches_jit_signature: True
  variants: method
  dispatch:
    SparseCPU: _nnz_sparse
    SparseCUDA: _nnz_sparse
  requires_tensor: True
  device_guard: False


- func: coalesce(Tensor self) -> Tensor
  matches_jit_signature: True
  variants: method
  dispatch:
    SparseCPU: coalesce_sparse_cpu
    SparseCUDA: coalesce_sparse_cuda
  requires_tensor: True


- func: is_coalesced(Tensor self) -> bool
  matches_jit_signature: True
  variants: method
  dispatch:
    SparseCPU: is_coalesced_sparse
    SparseCUDA: is_coalesced_sparse
  requires_tensor: True
  device_guard: False


- func: _indices(Tensor(a) self) -> Tensor(a)
  matches_jit_signature: True
  variants: method
  dispatch:
    SparseCPU: _indices_sparse
    SparseCUDA: _indices_sparse
  requires_tensor: True
  device_guard: False

- func: _values(Tensor(a) self) -> Tensor(a)
  matches_jit_signature: True
  variants: method
  dispatch:
    SparseCPU: _values_sparse
    SparseCUDA: _values_sparse
  requires_tensor: True
  device_guard: False

# This method doesn't do any check but only directly sets the flag. So it can be
# a bit unsafe. Similar to _indices and _values, this is useful for implementing
# custom sparse operations in Python/C++ extension.
- func: _coalesced_(Tensor(a!) self, bool coalesced) -> Tensor(a!)
  matches_jit_signature: True
  variants: method
  dispatch:
    SparseCPU: _coalesced_sparse_
    SparseCUDA: _coalesced_sparse_
  requires_tensor: True
  device_guard: False

- func: indices(Tensor(a) self) -> Tensor(a)
  matches_jit_signature: True
  variants: method
  dispatch:
    SparseCPU: indices_sparse
    SparseCUDA: indices_sparse
  requires_tensor: True
  device_guard: False

- func: values(Tensor(a) self) -> Tensor(a)
  matches_jit_signature: True
  variants: method
  dispatch:
    SparseCPU: values_sparse
    SparseCUDA: values_sparse
  requires_tensor: True
  device_guard: False


- func: hspmm(Tensor mat1, Tensor mat2, *, Tensor(a!) out) -> Tensor(a!)
  matches_jit_signature: True
  dispatch:
    SparseCPU: hspmm_out_sparse_cpu
    SparseCUDA: hspmm_out_sparse_cuda
  requires_tensor: True

- func: hspmm(Tensor mat1, Tensor mat2) -> Tensor
  matches_jit_signature: True
  dispatch:
    SparseCPU: hspmm_sparse_cpu
    SparseCUDA: hspmm_sparse_cuda
  requires_tensor: True

- func: copy_sparse_to_sparse_(Tensor(a!) self, Tensor src, bool non_blocking=False) -> Tensor(a!)
  matches_jit_signature: True
  variants: function
  dispatch:
    SparseCPU: copy_sparse_
    SparseCUDA: copy_sparse_
  requires_tensor: True

- func: numel(Tensor self) -> int
  matches_jit_signature: True
  variants: function, method
  device_guard: False

- func: unbind(Tensor(a) self, int dim=0) -> Tensor(a)[]
  matches_jit_signature: True
  variants: function, method

- func: to_sparse(Tensor self, int sparse_dim) -> Tensor
  matches_jit_signature: True
  variants: method
  dispatch:
    CPU: dense_to_sparse
    CUDA: dense_to_sparse

- func: to_sparse(Tensor self) -> Tensor
  matches_jit_signature: True
  variants: method
  dispatch:
    CPU: dense_to_sparse
    CUDA: dense_to_sparse

# to(Device) must not exist because all constructors of Device also works for
# TensorOptions. Otherwise, an ambiguity error is thrown.
# See NOTE [ TensorOptions Constructors ].
- func: to(Tensor self, TensorOptions options, bool non_blocking=False, bool copy=False) -> Tensor
  variants: method
  device_guard: False

- func: to(Tensor self, Device device, ScalarType dtype, bool non_blocking=False, bool copy=False) -> Tensor
  matches_jit_signature: True
  variants: method
  device_guard: False

- func: to(Tensor self, ScalarType dtype, bool non_blocking=False, bool copy=False) -> Tensor
  matches_jit_signature: True
  variants: method
  device_guard: False

- func: to(Tensor self, Tensor other, bool non_blocking=False, bool copy=False) -> Tensor
  matches_jit_signature: True
  variants: method
  device_guard: False

- func: meshgrid(Tensor[] tensors) -> Tensor[]
  matches_jit_signature: True

- func: cartesian_prod(Tensor[] tensors) -> Tensor
  matches_jit_signature: True
  variants: function

- func: combinations(Tensor self, int r=2, bool with_replacement=False) -> Tensor
  matches_jit_signature: True
  variants: function

- func: item(Tensor self) -> Scalar
  matches_jit_signature: True
  variants: method

# NB: Does NOT check precondition that numel == 1
# WARNING: Use of cpu_half here is generally not supported; please
# don't use it.
- func: _local_scalar_dense(Tensor self) -> Scalar
  matches_jit_signature: True
  cpu_half: True
  dispatch:
    CPU: _local_scalar_dense_cpu
    CUDA: _local_scalar_dense_cuda
  variants: function

# Fused RNN kernels
- func: _thnn_fused_lstm_cell(Tensor input_gates, Tensor hidden_gates, Tensor cx, Tensor? input_bias=None, Tensor? hidden_bias=None) -> (Tensor, Tensor, Tensor)
  matches_jit_signature: True
  dispatch:
    CUDA: _thnn_fused_lstm_cell_cuda

- func: _thnn_fused_lstm_cell_backward(Tensor? grad_hy, Tensor? grad_cy, Tensor cx, Tensor cy, Tensor workspace, bool has_bias) -> (Tensor, Tensor, Tensor, Tensor, Tensor)
  matches_jit_signature: True
  dispatch:
    CUDA: _thnn_fused_lstm_cell_backward_cuda

- func: _thnn_fused_gru_cell(Tensor input_gates, Tensor hidden_gates, Tensor hx, Tensor? input_bias=None, Tensor? hidden_bias=None) -> (Tensor, Tensor)
  matches_jit_signature: True
  dispatch:
    CUDA: _thnn_fused_gru_cell_cuda

- func: _thnn_fused_gru_cell_backward(Tensor grad_hy, Tensor workspace, bool has_bias) -> (Tensor, Tensor, Tensor, Tensor, Tensor)
  matches_jit_signature: True
  dispatch:
    CUDA: _thnn_fused_gru_cell_backward_cuda

# RNN cells and layers
- func: lstm(Tensor input, Tensor[] hx, Tensor[] params, bool has_biases, int num_layers, float dropout, bool train, bool bidirectional, bool batch_first) -> (Tensor, Tensor, Tensor)
  matches_jit_signature: True

- func: lstm(Tensor data, Tensor batch_sizes, Tensor[] hx, Tensor[] params, bool has_biases, int num_layers, float dropout, bool train, bool bidirectional) -> (Tensor, Tensor, Tensor)
  matches_jit_signature: True

- func: gru(Tensor input, Tensor hx, Tensor[] params, bool has_biases, int num_layers, float dropout, bool train, bool bidirectional, bool batch_first) -> (Tensor, Tensor)
  matches_jit_signature: True

- func: gru(Tensor data, Tensor batch_sizes, Tensor hx, Tensor[] params, bool has_biases, int num_layers, float dropout, bool train, bool bidirectional) -> (Tensor, Tensor)
  matches_jit_signature: True

- func: rnn_tanh(Tensor input, Tensor hx, Tensor[] params, bool has_biases, int num_layers, float dropout, bool train, bool bidirectional, bool batch_first) -> (Tensor, Tensor)
  matches_jit_signature: True

- func: rnn_tanh(Tensor data, Tensor batch_sizes, Tensor hx, Tensor[] params, bool has_biases, int num_layers, float dropout, bool train, bool bidirectional) -> (Tensor, Tensor)
  matches_jit_signature: True

- func: rnn_relu(Tensor input, Tensor hx, Tensor[] params, bool has_biases, int num_layers, float dropout, bool train, bool bidirectional, bool batch_first) -> (Tensor, Tensor)
  matches_jit_signature: True

- func: rnn_relu(Tensor data, Tensor batch_sizes, Tensor hx, Tensor[] params, bool has_biases, int num_layers, float dropout, bool train, bool bidirectional) -> (Tensor, Tensor)
  matches_jit_signature: True

- func: lstm_cell(Tensor input, Tensor[] hx, Tensor w_ih, Tensor w_hh, Tensor? b_ih=None, Tensor? b_hh=None) -> (Tensor, Tensor)
  matches_jit_signature: True

- func: gru_cell(Tensor input, Tensor hx, Tensor w_ih, Tensor w_hh, Tensor? b_ih=None, Tensor? b_hh=None) -> Tensor
  matches_jit_signature: True

- func: rnn_tanh_cell(Tensor input, Tensor hx, Tensor w_ih, Tensor w_hh, Tensor? b_ih=None, Tensor? b_hh=None) -> Tensor
  matches_jit_signature: True

- func: rnn_relu_cell(Tensor input, Tensor hx, Tensor w_ih, Tensor w_hh, Tensor? b_ih=None, Tensor? b_hh=None) -> Tensor
  matches_jit_signature: True

# Quantized RNN layers
- func: quantized_lstm(Tensor input, Tensor[] hx, Tensor[] params, bool has_biases, int num_layers, float dropout, bool train, bool bidirectional, bool batch_first) -> (Tensor, Tensor, Tensor)
  matches_jit_signature: True

# Quantized RNN cells
- func: quantized_lstm_cell(Tensor input, Tensor[] hx, Tensor w_ih, Tensor w_hh, Tensor b_ih, Tensor b_hh, Tensor packed_ih, Tensor packed_hh, Tensor col_offsets_ih, Tensor col_offsets_hh, Scalar scale_ih, Scalar scale_hh, Scalar zero_point_ih, Scalar zero_point_hh) -> (Tensor, Tensor)
  matches_jit_signature: True

- func: quantized_gru_cell(Tensor input, Tensor hx, Tensor w_ih, Tensor w_hh, Tensor b_ih, Tensor b_hh, Tensor packed_ih, Tensor packed_hh, Tensor col_offsets_ih, Tensor col_offsets_hh, Scalar scale_ih, Scalar scale_hh, Scalar zero_point_ih, Scalar zero_point_hh) -> Tensor
  matches_jit_signature: True

- func: quantized_rnn_relu_cell(Tensor input, Tensor hx, Tensor w_ih, Tensor w_hh, Tensor b_ih, Tensor b_hh, Tensor packed_ih, Tensor packed_hh, Tensor col_offsets_ih, Tensor col_offsets_hh, Scalar scale_ih, Scalar scale_hh, Scalar zero_point_ih, Scalar zero_point_hh) -> Tensor
  matches_jit_signature: True

- func: quantized_rnn_tanh_cell(Tensor input, Tensor hx, Tensor w_ih, Tensor w_hh, Tensor b_ih, Tensor b_hh, Tensor packed_ih, Tensor packed_hh, Tensor col_offsets_ih, Tensor col_offsets_hh, Scalar scale_ih, Scalar scale_hh, Scalar zero_point_ih, Scalar zero_point_hh) -> Tensor
  matches_jit_signature: True


# PackedSequence utilities
- func: _pack_padded_sequence(Tensor input, Tensor lengths, bool batch_first) -> (Tensor, Tensor)
  matches_jit_signature: True

- func: _pack_padded_sequence_backward(Tensor grad, int[] input_size, Tensor batch_sizes, bool batch_first) -> Tensor
  matches_jit_signature: True

- func: _pad_packed_sequence(Tensor data, Tensor batch_sizes, bool batch_first, Scalar padding_value, int total_length) -> (Tensor, Tensor)
  matches_jit_signature: True

# wrappers for legacy TH methods

- func: data_ptr(Tensor self) -> void*
  variants: method
  device_guard: False

- func: set_(Tensor(a!) self, Storage source) -> Tensor(a!)
  variants: method
  device_guard: False

- func: set_(Tensor(a!) self, Storage source, int storage_offset, int[] size, int[] stride=[]) -> Tensor(a!)
  variants: method
  device_guard: False

- func: set_(Tensor(a!) self, Tensor source) -> Tensor(a!)
  matches_jit_signature: True
  variants: method
  device_guard: False

- func: set_(Tensor(a!) self) -> Tensor(a!)
  matches_jit_signature: True
  variants: method
  device_guard: False

- func: is_set_to(Tensor self, Tensor tensor) -> bool
  matches_jit_signature: True
  variants: method
  device_guard: False

- func: masked_fill_(Tensor(a!) self, Tensor mask, Scalar value) -> Tensor(a!)
  matches_jit_signature: True
  variants: method

- func: masked_fill(Tensor self, Tensor mask, Scalar value) -> Tensor
  matches_jit_signature: True
  variants: function, method

- func: masked_fill_(Tensor(a!) self, Tensor mask, Tensor value) -> Tensor(a!)
  matches_jit_signature: True
  variants: method

- func: masked_fill(Tensor self, Tensor mask, Tensor value) -> Tensor
  matches_jit_signature: True
  variants: function, method

- func: masked_scatter_(Tensor(a!) self, Tensor mask, Tensor source) -> Tensor(a!)
  matches_jit_signature: True
  variants: method

- func: masked_scatter(Tensor self, Tensor mask, Tensor source) -> Tensor
  matches_jit_signature: True
  variants: function, method

- func: view(Tensor(a) self, int[] size) -> Tensor(a)
  matches_jit_signature: True
  variants: method
  device_guard: False

- func: put_(Tensor(a!) self, Tensor index, Tensor source, bool accumulate=False) -> Tensor(a!)
  matches_jit_signature: True
  variants: method

- func: index_add_(Tensor(a!) self, int dim, Tensor index, Tensor source) -> Tensor(a!)
  matches_jit_signature: True
  variants: method

- func: index_add(Tensor self, int dim, Tensor index, Tensor source) -> Tensor
  matches_jit_signature: True
  variants: function, method

- func: index_fill_(Tensor(a!) self, int dim, Tensor index, Scalar value) -> Tensor(a!)
  matches_jit_signature: True
  variants: method

- func: index_fill(Tensor self, int dim, Tensor index, Scalar value) -> Tensor
  matches_jit_signature: True
  variants: function, method

- func: index_fill_(Tensor(a!) self, int dim, Tensor index, Tensor value) -> Tensor(a!)
  matches_jit_signature: True
  variants: method

- func: index_fill(Tensor self, int dim, Tensor index, Tensor value) -> Tensor
  matches_jit_signature: True
  variants: function, method

- func: scatter_(Tensor(a!) self, int dim, Tensor index, Tensor src) -> Tensor(a!)
  matches_jit_signature: True
  variants: method

- func: scatter(Tensor self, int dim, Tensor index, Tensor src) -> Tensor
  matches_jit_signature: True
  variants: function, method

- func: scatter_(Tensor(a!) self, int dim, Tensor index, Scalar value) -> Tensor(a!)
  matches_jit_signature: True
  variants: method

- func: scatter(Tensor self, int dim, Tensor index, Scalar value) -> Tensor
  matches_jit_signature: True
  variants: function, method

- func: scatter_add_(Tensor(a!) self, int dim, Tensor index, Tensor src) -> Tensor(a!)
  matches_jit_signature: True
  variants: method

- func: scatter_add(Tensor self, int dim, Tensor index, Tensor src) -> Tensor
  matches_jit_signature: True
  variants: function, method

- func: lt_(Tensor(a!) self, Scalar other) -> Tensor(a!)
  matches_jit_signature: True
  variants: method

- func: lt_(Tensor(a!) self, Tensor other) -> Tensor(a!)
  matches_jit_signature: True
  variants: method

- func: gt_(Tensor(a!) self, Scalar other) -> Tensor(a!)
  matches_jit_signature: True
  variants: method

- func: gt_(Tensor(a!) self, Tensor other) -> Tensor(a!)
  matches_jit_signature: True
  variants: method

- func: le_(Tensor(a!) self, Scalar other) -> Tensor(a!)
  matches_jit_signature: True
  variants: method

- func: le_(Tensor(a!) self, Tensor other) -> Tensor(a!)
  matches_jit_signature: True
  variants: method

- func: ge_(Tensor(a!) self, Scalar other) -> Tensor(a!)
  matches_jit_signature: True
  variants: method

- func: ge_(Tensor(a!) self, Tensor other) -> Tensor(a!)
  matches_jit_signature: True
  variants: method

- func: eq_(Tensor(a!) self, Scalar other) -> Tensor(a!)
  matches_jit_signature: True
  variants: method

- func: eq_(Tensor(a!) self, Tensor other) -> Tensor(a!)
  matches_jit_signature: True
  variants: method

- func: ne_(Tensor(a!) self, Scalar other) -> Tensor(a!)
  matches_jit_signature: True
  variants: method

- func: ne_(Tensor(a!) self, Tensor other) -> Tensor(a!)
  matches_jit_signature: True
  variants: method

- func: __and__(Tensor self, Scalar other) -> Tensor
  matches_jit_signature: True
  variants: method, function

- func: __and__(Tensor self, Tensor other) -> Tensor
  matches_jit_signature: True
  variants: method, function

- func: __iand__(Tensor(a!) self, Scalar other) -> Tensor(a!)
  matches_jit_signature: True
  variants: method

- func: __iand__(Tensor(a!) self, Tensor other) -> Tensor(a!)
  matches_jit_signature: True
  variants: method

- func: __or__(Tensor self, Scalar other) -> Tensor
  matches_jit_signature: True
  variants: method, function

- func: __or__(Tensor self, Tensor other) -> Tensor
  matches_jit_signature: True
  variants: method, function

- func: __ior__(Tensor(a!) self, Scalar other) -> Tensor(a!)
  matches_jit_signature: True
  variants: method

- func: __ior__(Tensor(a!) self, Tensor other) -> Tensor(a!)
  matches_jit_signature: True
  variants: method

- func: __xor__(Tensor self, Scalar other) -> Tensor
  matches_jit_signature: True
  variants: method, function

- func: __xor__(Tensor self, Tensor other) -> Tensor
  matches_jit_signature: True
  variants: method, function

- func: __ixor__(Tensor(a!) self, Scalar other) -> Tensor(a!)
  matches_jit_signature: True
  variants: method

- func: __ixor__(Tensor(a!) self, Tensor other) -> Tensor(a!)
  matches_jit_signature: True
  variants: method

- func: __lshift__(Tensor self, Scalar other) -> Tensor
  matches_jit_signature: True
  variants: method, function

- func: __lshift__(Tensor self, Tensor other) -> Tensor
  matches_jit_signature: True
  variants: method, function

- func: __ilshift__(Tensor(a!) self, Scalar other) -> Tensor(a!)
  matches_jit_signature: True
  variants: method

- func: __ilshift__(Tensor(a!) self, Tensor other) -> Tensor(a!)
  matches_jit_signature: True
  variants: method

- func: __rshift__(Tensor self, Scalar other) -> Tensor
  matches_jit_signature: True
  variants: method, function

- func: __rshift__(Tensor self, Tensor other) -> Tensor
  matches_jit_signature: True
  variants: method, function

- func: __irshift__(Tensor(a!) self, Scalar other) -> Tensor(a!)
  matches_jit_signature: True
  variants: method

- func: __irshift__(Tensor(a!) self, Tensor other) -> Tensor(a!)
  matches_jit_signature: True
  variants: method

- func: lgamma_(Tensor(a!) self) -> Tensor(a!)
  matches_jit_signature: True
  variants: method

- func: atan2_(Tensor(a!) self, Tensor other) -> Tensor(a!)
  matches_jit_signature: True
  variants: method

- func: tril_(Tensor(a!) self, int diagonal=0) -> Tensor(a!)
  matches_jit_signature: True
  variants: method
  dispatch:
    CPU: tril_cpu_
    CUDA: tril_cuda_

- func: triu_(Tensor(a!) self, int diagonal=0) -> Tensor(a!)
  matches_jit_signature: True
  variants: method
  dispatch:
    CPU: triu_cpu_
    CUDA: triu_cuda_

- func: digamma_(Tensor(a!) self) -> Tensor(a!)
  matches_jit_signature: True
  variants: method

- func: polygamma_(Tensor(a!) self, int n) -> Tensor(a!)
  matches_jit_signature: True
  variants: method

- func: erfinv_(Tensor(a!) self) -> Tensor(a!)
  matches_jit_signature: True
  variants: method

- func: frac_(Tensor(a!) self) -> Tensor(a!)
  matches_jit_signature: True
  variants: method

- func: renorm_(Tensor(a!) self, Scalar p, int dim, Scalar maxnorm) -> Tensor(a!)
  matches_jit_signature: True
  variants: method

- func: reciprocal_(Tensor(a!) self) -> Tensor(a!)
  matches_jit_signature: True
  variants: method

- func: neg_(Tensor(a!) self) -> Tensor(a!)
  matches_jit_signature: True
  variants: method

- func: pow_(Tensor(a!) self, Scalar exponent) -> Tensor(a!)
  matches_jit_signature: True
  variants: method

- func: pow_(Tensor(a!) self, Tensor exponent) -> Tensor(a!)
  matches_jit_signature: True
  variants: method

- func: lerp_(Tensor(a!) self, Tensor end, Scalar weight) -> Tensor(a!)
  matches_jit_signature: True
  variants: method

- func: sign_(Tensor(a!) self) -> Tensor(a!)
  matches_jit_signature: True
  variants: method

- func: fmod_(Tensor(a!) self, Scalar other) -> Tensor(a!)
  matches_jit_signature: True
  variants: method

- func: fmod_(Tensor(a!) self, Tensor other) -> Tensor(a!)
  matches_jit_signature: True
  variants: method

- func: remainder_(Tensor(a!) self, Scalar other) -> Tensor(a!)
  matches_jit_signature: True
  variants: method

- func: remainder_(Tensor(a!) self, Tensor other) -> Tensor(a!)
  matches_jit_signature: True
  variants: method

- func: addbmm_(Tensor(a!) self, Tensor batch1, Tensor batch2, *, Scalar beta=1, Scalar alpha=1) -> Tensor(a!)
  matches_jit_signature: True
  variants: method

- func: addbmm(Tensor self, Tensor batch1, Tensor batch2, *, Scalar beta=1, Scalar alpha=1, Tensor(a!) out) -> Tensor(a!)
  matches_jit_signature: True

- func: addbmm(Tensor self, Tensor batch1, Tensor batch2, *, Scalar beta=1, Scalar alpha=1) -> Tensor
  matches_jit_signature: True
  variants: method, function

- func: addcmul_(Tensor(a!) self, Tensor tensor1, Tensor tensor2, *, Scalar value=1) -> Tensor(a!)
  matches_jit_signature: True
  variants: method

- func: addcdiv_(Tensor(a!) self, Tensor tensor1, Tensor tensor2, *, Scalar value=1) -> Tensor(a!)
  matches_jit_signature: True
  variants: method

- func: random_(Tensor(a!) self, int from, int to, *, Generator? generator=None) -> Tensor(a!)
  matches_jit_signature: True
  variants: method

- func: random_(Tensor(a!) self, int to, *, Generator? generator=None) -> Tensor(a!)
  matches_jit_signature: True
  variants: method

- func: random_(Tensor(a!) self, *, Generator? generator=None) -> Tensor(a!)
  matches_jit_signature: True
  variants: method

- func: uniform_(Tensor(a!) self, float from=0, float to=1, *, Generator? generator=None) -> Tensor(a!)
  matches_jit_signature: True
  variants: method

- func: normal_(Tensor(a!) self, float mean=0, float std=1, *, Generator? generator=None) -> Tensor(a!)
  matches_jit_signature: True
  variants: method

- func: cauchy_(Tensor(a!) self, float median=0, float sigma=1, *, Generator? generator=None) -> Tensor(a!)
  matches_jit_signature: True
  variants: method

- func: log_normal_(Tensor(a!) self, float mean=1, float std=2, *, Generator? generator=None) -> Tensor(a!)
  matches_jit_signature: True
  variants: method

- func: exponential_(Tensor(a!) self, float lambd=1, *, Generator? generator=None) -> Tensor(a!)
  matches_jit_signature: True
  variants: method

- func: geometric_(Tensor(a!) self, float p, *, Generator? generator=None) -> Tensor(a!)
  matches_jit_signature: True
  variants: method

# wrappers for TH functions

- func: diag(Tensor self, int diagonal=0, *, Tensor(a!) out) -> Tensor(a!)
  matches_jit_signature: True

- func: diag(Tensor self, int diagonal=0) -> Tensor
  matches_jit_signature: True
  variants: method, function

- func: cross(Tensor self, Tensor other, int dim=-1, *, Tensor(a!) out) -> Tensor(a!)
  matches_jit_signature: True

- func: cross(Tensor self, Tensor other, int dim=-1) -> Tensor
  matches_jit_signature: True
  variants: method, function

- func: triu(Tensor self, int diagonal=0, *, Tensor(a!) out) -> Tensor(a!)
  matches_jit_signature: True
  dispatch:
    CPU: triu_cpu_out
    CUDA: triu_cuda_out

- func: triu(Tensor self, int diagonal=0) -> Tensor
  matches_jit_signature: True
  variants: method, function

- func: tril(Tensor self, int diagonal=0, *, Tensor(a!) out) -> Tensor(a!)
  matches_jit_signature: True
  dispatch:
    CPU: tril_cpu_out
    CUDA: tril_cuda_out

- func: tril(Tensor self, int diagonal=0) -> Tensor
  matches_jit_signature: True
  variants: method, function

- func: tril_indices(int row, int col, int offset=0, TensorOptions options=at::kLong) -> Tensor
  dispatch:
    CPU: tril_indices_cpu
    CUDA: tril_indices_cuda

- func: triu_indices(int row, int col, int offset=0, TensorOptions options=at::kLong) -> Tensor
  dispatch:
    CPU: triu_indices_cpu
    CUDA: triu_indices_cuda

- func: trace(Tensor self) -> Tensor
  matches_jit_signature: True
  variants: method, function

- func: ne(Tensor self, Scalar other, *, Tensor(a!) out) -> Tensor(a!)
  matches_jit_signature: True

- func: ne(Tensor self, Scalar other) -> Tensor
  matches_jit_signature: True
  variants: method, function

- func: ne(Tensor self, Tensor other, *, Tensor(a!) out) -> Tensor(a!)
  matches_jit_signature: True

- func: ne(Tensor self, Tensor other) -> Tensor
  matches_jit_signature: True
  variants: method, function

- func: eq(Tensor self, Scalar other, *, Tensor(a!) out) -> Tensor(a!)
  matches_jit_signature: True

- func: eq(Tensor self, Scalar other) -> Tensor
  matches_jit_signature: True
  variants: method, function

- func: eq(Tensor self, Tensor other, *, Tensor(a!) out) -> Tensor(a!)
  matches_jit_signature: True

- func: eq(Tensor self, Tensor other) -> Tensor
  matches_jit_signature: True
  variants: method, function

- func: ge(Tensor self, Scalar other, *, Tensor(a!) out) -> Tensor(a!)
  matches_jit_signature: True

- func: ge(Tensor self, Scalar other) -> Tensor
  matches_jit_signature: True
  variants: method, function

- func: ge(Tensor self, Tensor other, *, Tensor(a!) out) -> Tensor(a!)
  matches_jit_signature: True

- func: ge(Tensor self, Tensor other) -> Tensor
  matches_jit_signature: True
  variants: method, function

- func: le(Tensor self, Scalar other, *, Tensor(a!) out) -> Tensor(a!)
  matches_jit_signature: True

- func: le(Tensor self, Scalar other) -> Tensor
  matches_jit_signature: True
  variants: method, function

- func: le(Tensor self, Tensor other, *, Tensor(a!) out) -> Tensor(a!)
  matches_jit_signature: True

- func: le(Tensor self, Tensor other) -> Tensor
  matches_jit_signature: True
  variants: method, function

- func: gt(Tensor self, Scalar other, *, Tensor(a!) out) -> Tensor(a!)
  matches_jit_signature: True

- func: gt(Tensor self, Scalar other) -> Tensor
  matches_jit_signature: True
  variants: method, function

- func: gt(Tensor self, Tensor other, *, Tensor(a!) out) -> Tensor(a!)
  matches_jit_signature: True

- func: gt(Tensor self, Tensor other) -> Tensor
  matches_jit_signature: True
  variants: method, function

- func: lt(Tensor self, Scalar other, *, Tensor(a!) out) -> Tensor(a!)
  matches_jit_signature: True

- func: lt(Tensor self, Scalar other) -> Tensor
  matches_jit_signature: True
  variants: method, function

- func: lt(Tensor self, Tensor other, *, Tensor(a!) out) -> Tensor(a!)
  matches_jit_signature: True

- func: lt(Tensor self, Tensor other) -> Tensor
  matches_jit_signature: True
  variants: method, function

- func: take(Tensor self, Tensor index, *, Tensor(a!) out) -> Tensor(a!)
  matches_jit_signature: True

- func: take(Tensor self, Tensor index) -> Tensor
  matches_jit_signature: True
  variants: method, function

- func: index_select(Tensor self, int dim, Tensor index, *, Tensor(a!) out) -> Tensor(a!)
  matches_jit_signature: True

- func: index_select(Tensor self, int dim, Tensor index) -> Tensor
  matches_jit_signature: True
  variants: method, function

- func: masked_select(Tensor self, Tensor mask, *, Tensor(a!) out) -> Tensor(a!)
  matches_jit_signature: True

- func: masked_select(Tensor self, Tensor mask) -> Tensor
  matches_jit_signature: True
  variants: method, function

- func: nonzero(Tensor self, *, Tensor(a!) out) -> Tensor(a!)
  matches_jit_signature: True

- func: nonzero(Tensor self) -> Tensor
  matches_jit_signature: True
  variants: method, function

- func: gather(Tensor self, int dim, Tensor index, *, Tensor(a!) out) -> Tensor(a!)
  matches_jit_signature: True

- func: gather(Tensor self, int dim, Tensor index) -> Tensor
  matches_jit_signature: True
  variants: method, function

- func: addcmul(Tensor self, Tensor tensor1, Tensor tensor2, *, Scalar value=1, Tensor(a!) out) -> Tensor(a!)
  matches_jit_signature: True

- func: addcmul(Tensor self, Tensor tensor1, Tensor tensor2, *, Scalar value=1) -> Tensor
  matches_jit_signature: True
  variants: method, function

- func: addcdiv(Tensor self, Tensor tensor1, Tensor tensor2, *, Scalar value=1, Tensor(a!) out) -> Tensor(a!)
  matches_jit_signature: True

- func: addcdiv(Tensor self, Tensor tensor1, Tensor tensor2, *, Scalar value=1) -> Tensor
  matches_jit_signature: True
  variants: method, function

- func: gels(Tensor self, Tensor A, *, Tensor(a!) X, Tensor(b!) qr) ->(Tensor(a!), Tensor(b!))

- func: gels(Tensor self, Tensor A) -> (Tensor, Tensor)
  matches_jit_signature: True
  variants: method, function

- func: trtrs(Tensor self, Tensor A, bool upper=True, bool transpose=False, bool unitriangular=False, *, Tensor(a!) X, Tensor(b!) M) ->(Tensor(a!), Tensor(b!))

- func: trtrs(Tensor self, Tensor A, bool upper=True, bool transpose=False, bool unitriangular=False) -> (Tensor, Tensor)
  matches_jit_signature: True
  variants: method, function

- func: symeig(Tensor self, bool eigenvectors=False, bool upper=True, *, Tensor(a!) e, Tensor(b!) V) ->(Tensor(a!) eigenvalues, Tensor(b!) eigenvectors)

- func: symeig(Tensor self, bool eigenvectors=False, bool upper=True) -> (Tensor eigenvalues, Tensor eigenvectors)
  matches_jit_signature: True
  variants: method, function

- func: eig(Tensor self, bool eigenvectors=False, *, Tensor(a!) e, Tensor(b!) v) ->(Tensor(a!) eigenvalues, Tensor(b!) eigenvectors)

- func: eig(Tensor self, bool eigenvectors=False) -> (Tensor eigenvalues, Tensor eigenvectors)
  matches_jit_signature: True
  variants: method, function

- func: svd(Tensor self, bool some=True, bool compute_uv=True, *, Tensor(a!) U, Tensor(b!) S, Tensor(c!) V) ->(Tensor(a!) U, Tensor(b!) S, Tensor(c!) V)

- func: svd(Tensor self, bool some=True, bool compute_uv=True) -> (Tensor U, Tensor S, Tensor V)
  matches_jit_signature: True
  variants: method, function

- func: cholesky(Tensor self, bool upper=False, *, Tensor(a!) out) -> Tensor(a!)
  matches_jit_signature: True

- func: cholesky(Tensor self, bool upper=False) -> Tensor
  matches_jit_signature: True
  variants: method, function

- func: _cholesky_helper(Tensor self, bool upper) -> Tensor
  matches_jit_signature: True
  variants: function
  dispatch:
    CPU: _cholesky_helper_cpu
    CUDA: _cholesky_helper_cuda

- func: cholesky_solve(Tensor self, Tensor input2, bool upper=False, *, Tensor(a!) out) -> Tensor(a!)
  matches_jit_signature: True

- func: cholesky_solve(Tensor self, Tensor input2, bool upper=False) -> Tensor
  matches_jit_signature: True
  variants: method, function

- func: _cholesky_solve_helper(Tensor self, Tensor A, bool upper) -> Tensor
  matches_jit_signature: True
  variants: function
  dispatch:
    CPU: _cholesky_solve_helper_cpu
    CUDA: _cholesky_solve_helper_cuda

- func: potri(Tensor self, bool upper=True, *, Tensor(a!) out) -> Tensor(a!)
  matches_jit_signature: True

- func: potri(Tensor self, bool upper=True) -> Tensor
  matches_jit_signature: True
  variants: method, function

- func: pstrf(Tensor self, bool upper=True, Scalar tol=-1, *, Tensor(a!) u, Tensor(b!) pivot) ->(Tensor(a!) u, Tensor(b!) pivot)

- func: pstrf(Tensor self, bool upper=True, Scalar tol=-1) -> (Tensor u, Tensor pivot)
  matches_jit_signature: True
  variants: method, function

- func: qr(Tensor self, *, Tensor(a!) Q, Tensor(b!) R) ->(Tensor(a!) Q, Tensor(b!) R)

- func: qr(Tensor self) -> (Tensor Q, Tensor R)
  matches_jit_signature: True
  variants: method, function

- func: geqrf(Tensor self, *, Tensor(a!) a, Tensor(b!) tau) ->(Tensor(a!) a, Tensor(b!) tau)

- func: geqrf(Tensor self) -> (Tensor a, Tensor tau)
  matches_jit_signature: True
  variants: method, function

- func: orgqr(Tensor self, Tensor input2, *, Tensor(a!) out) -> Tensor(a!)
  matches_jit_signature: True

- func: orgqr(Tensor self, Tensor input2) -> Tensor
  matches_jit_signature: True
  variants: method, function

- func: ormqr(Tensor self, Tensor input2, Tensor input3, bool left=True, bool transpose=False, *, Tensor(a!) out) -> Tensor(a!)
  matches_jit_signature: True

- func: ormqr(Tensor self, Tensor input2, Tensor input3, bool left=True, bool transpose=False) -> Tensor
  matches_jit_signature: True
  variants: method, function

- func: btrifact(Tensor self, *, bool pivot=True, Tensor(a!) A_LU, Tensor(b!) pivots) ->(Tensor(a!), Tensor(b!))

- func: btrifact(Tensor self, *, bool pivot=True) -> (Tensor, Tensor)
  matches_jit_signature: True
  variants: method, function

- func: btrifact_with_info(Tensor self, *, bool pivot=True, Tensor(a!) A_LU, Tensor(b!) pivots, Tensor(c!) info) ->(Tensor(a!), Tensor(b!), Tensor(c!))

- func: btrifact_with_info(Tensor self, *, bool pivot=True) -> (Tensor, Tensor, Tensor)
  matches_jit_signature: True
  variants: method, function

- func: btrisolve(Tensor self, Tensor LU_data, Tensor LU_pivots, *, Tensor(a!) out) -> Tensor(a!)
  matches_jit_signature: True

- func: btrisolve(Tensor self, Tensor LU_data, Tensor LU_pivots) -> Tensor
  matches_jit_signature: True
  variants: method, function

- func: multinomial(Tensor self, int num_samples, bool replacement=False, *, Generator? generator=None, Tensor(a!) out) -> Tensor(a!)
  matches_jit_signature: True

- func: multinomial(Tensor self, int num_samples, bool replacement=False, *, Generator? generator=None) -> Tensor
  matches_jit_signature: True
  variants: method, function

- func: lgamma(Tensor self, *, Tensor(a!) out) -> Tensor(a!)
  matches_jit_signature: True

- func: lgamma(Tensor self) -> Tensor
  matches_jit_signature: True
  variants: method, function

- func: digamma(Tensor self, *, Tensor(a!) out) -> Tensor(a!)
  matches_jit_signature: True

- func: digamma(Tensor self) -> Tensor
  matches_jit_signature: True
  variants: method, function

- func: polygamma(int n, Tensor self, *, Tensor(a!) out) -> Tensor(a!)
  matches_jit_signature: True

- func: polygamma(int n, Tensor self) -> Tensor
  matches_jit_signature: True
  variants: method, function

- func: erfinv(Tensor self, *, Tensor(a!) out) -> Tensor(a!)
  matches_jit_signature: True

- func: erfinv(Tensor self) -> Tensor
  matches_jit_signature: True
  variants: method, function

- func: frac(Tensor self, *, Tensor(a!) out) -> Tensor(a!)
  matches_jit_signature: True

- func: frac(Tensor self) -> Tensor
  matches_jit_signature: True
  variants: method, function

- func: dist(Tensor self, Tensor other, Scalar p=2) -> Tensor
  matches_jit_signature: True
  variants: method, function

- func: reciprocal(Tensor self, *, Tensor(a!) out) -> Tensor(a!)
  matches_jit_signature: True

- func: reciprocal(Tensor self) -> Tensor
  matches_jit_signature: True
  variants: method, function

- func: neg(Tensor self, *, Tensor(a!) out) -> Tensor(a!)
  matches_jit_signature: True

- func: neg(Tensor self) -> Tensor
  matches_jit_signature: True
  variants: method, function

- func: atan2(Tensor self, Tensor other, *, Tensor(a!) out) -> Tensor(a!)
  matches_jit_signature: True

- func: atan2(Tensor self, Tensor other) -> Tensor
  matches_jit_signature: True
  variants: method, function

- func: lerp(Tensor self, Tensor end, Scalar weight, *, Tensor(a!) out) -> Tensor(a!)
  matches_jit_signature: True

- func: lerp(Tensor self, Tensor end, Scalar weight) -> Tensor
  matches_jit_signature: True
  variants: method, function

- func: histc(Tensor self, int bins=100, Scalar min=0, Scalar max=0, *, Tensor(a!) out) -> Tensor(a!)
  matches_jit_signature: True
  dispatch:
    CPU: _histc_out_cpu
    CUDA: _histc_out_cuda

- func: histc(Tensor self, int bins=100, Scalar min=0, Scalar max=0) -> Tensor
  matches_jit_signature: True
  variants: method, function
  dispatch:
    CPU: _histc_cpu
    CUDA: _histc_cuda

- func: sign(Tensor self, *, Tensor(a!) out) -> Tensor(a!)
  matches_jit_signature: True

- func: sign(Tensor self) -> Tensor
  matches_jit_signature: True
  variants: method, function

- func: fmod(Tensor self, Scalar other, *, Tensor(a!) out) -> Tensor(a!)
  matches_jit_signature: True

- func: fmod(Tensor self, Scalar other) -> Tensor
  matches_jit_signature: True
  variants: method, function

- func: fmod(Tensor self, Tensor other, *, Tensor(a!) out) -> Tensor(a!)
  matches_jit_signature: True

- func: fmod(Tensor self, Tensor other) -> Tensor
  matches_jit_signature: True
  variants: method, function

- func: remainder(Tensor self, Scalar other, *, Tensor(a!) out) -> Tensor(a!)
  matches_jit_signature: True

- func: remainder(Tensor self, Scalar other) -> Tensor
  matches_jit_signature: True
  variants: method, function

- func: remainder(Tensor self, Tensor other, *, Tensor(a!) out) -> Tensor(a!)
  matches_jit_signature: True

- func: remainder(Tensor self, Tensor other) -> Tensor
  matches_jit_signature: True
  variants: method, function

- func: min(Tensor self, Tensor other, *, Tensor(a!) out) -> Tensor(a!)
  matches_jit_signature: True

- func: min(Tensor self, Tensor other) -> Tensor
  matches_jit_signature: True
  variants: method, function

- func: min(Tensor self) -> Tensor
  matches_jit_signature: True
  variants: method, function

- func: max(Tensor self, Tensor other, *, Tensor(a!) out) -> Tensor(a!)
  matches_jit_signature: True

- func: max(Tensor self, Tensor other) -> Tensor
  matches_jit_signature: True
  variants: method, function

- func: max(Tensor self) -> Tensor
  matches_jit_signature: True
  variants: method, function

- func: median(Tensor self) -> Tensor
  matches_jit_signature: True
  variants: method, function

- func: sort(Tensor self, int dim=-1, bool descending=False, *, Tensor(a!) values, Tensor(b!) indices) ->(Tensor(a!), Tensor(b!))

- func: sort(Tensor self, int dim=-1, bool descending=False) -> (Tensor, Tensor)
  matches_jit_signature: True
  variants: method, function

- func: argsort(Tensor self, int dim=-1, bool descending=False) -> Tensor
  matches_jit_signature: True
  variants: method, function

- func: topk(Tensor self, int k, int dim=-1, bool largest=True, bool sorted=True, *, Tensor(a!) values, Tensor(b!) indices) ->(Tensor(a!), Tensor(b!))

- func: topk(Tensor self, int k, int dim=-1, bool largest=True, bool sorted=True) -> (Tensor, Tensor)
  matches_jit_signature: True
  variants: method, function

- func: all(Tensor self) -> Tensor
  matches_jit_signature: True
  variants: method, function

- func: any(Tensor self) -> Tensor
  matches_jit_signature: True
  variants: method, function

- func: renorm(Tensor self, Scalar p, int dim, Scalar maxnorm, *, Tensor(a!) out) -> Tensor(a!)
  matches_jit_signature: True

- func: renorm(Tensor self, Scalar p, int dim, Scalar maxnorm) -> Tensor
  matches_jit_signature: True
  variants: method, function

- func: unfold(Tensor(a) self, int dimension, int size, int step) -> Tensor(a)
  matches_jit_signature: True
  variants: method
  device_guard: False

- func: equal(Tensor self, Tensor other) -> bool
  matches_jit_signature: True
  variants: method, function

- func: pow(Tensor self, Tensor exponent, *, Tensor(a!) out) -> Tensor(a!)
  matches_jit_signature: True

- func: pow(Tensor self, Tensor exponent) -> Tensor
  matches_jit_signature: True
  variants: method, function

- func: pow(Scalar self, Tensor exponent, *, Tensor(a!) out) -> Tensor(a!)
  matches_jit_signature: True

- func: pow(Scalar self, Tensor exponent) -> Tensor
  matches_jit_signature: True

- func: normal(Tensor mean, float std=1, *, Generator? generator=None, Tensor(a!) output) -> Tensor(a!)

- func: normal(Tensor mean, float std=1, *, Generator? generator=None) -> Tensor
  matches_jit_signature: True

- func: normal(float mean, Tensor std, *, Generator? generator=None, Tensor(a!) output) -> Tensor(a!)

- func: normal(float mean, Tensor std, *, Generator? generator=None) -> Tensor
  matches_jit_signature: True

- func: normal(Tensor mean, Tensor std, *, Generator? generator=None, Tensor(a!) output) -> Tensor(a!)

- func: normal(Tensor mean, Tensor std, *, Generator? generator=None) -> Tensor
  matches_jit_signature: True

- func: alias(Tensor(a) self) -> Tensor(a)
  matches_jit_signature: True
  variants: method, function

- func: _dirichlet_grad(Tensor x, Tensor alpha, Tensor total, *, Tensor(a!) output) -> Tensor(a!)

- func: _dirichlet_grad(Tensor x, Tensor alpha, Tensor total) -> Tensor
  matches_jit_signature: True

## NN wrappers

- func: binary_cross_entropy(Tensor self, Tensor target, Tensor? weight=None, int reduction=Mean, *, Tensor(a!) output) -> Tensor(a!)
  python_module: nn

- func: binary_cross_entropy(Tensor self, Tensor target, Tensor? weight=None, int reduction=Mean) -> Tensor
  matches_jit_signature: True
  python_module: nn

- func: binary_cross_entropy_backward(Tensor grad_output, Tensor self, Tensor target, Tensor weight, int reduction, *, Tensor(a!) grad_input) -> Tensor(a!)
  python_module: nn

- func: binary_cross_entropy_backward(Tensor grad_output, Tensor self, Tensor target, Tensor weight, int reduction) -> Tensor
  matches_jit_signature: True
  python_module: nn

- func: mse_loss(Tensor self, Tensor target, int reduction=Mean, *, Tensor(a!) output) -> Tensor(a!)
  python_module: nn

- func: mse_loss(Tensor self, Tensor target, int reduction=Mean) -> Tensor
  matches_jit_signature: True
  python_module: nn

- func: mse_loss_backward(Tensor grad_output, Tensor self, Tensor target, int reduction, *, Tensor(a!) grad_input) -> Tensor(a!)
  python_module: nn

- func: mse_loss_backward(Tensor grad_output, Tensor self, Tensor target, int reduction) -> Tensor
  matches_jit_signature: True
  python_module: nn

- func: l1_loss(Tensor self, Tensor target, int reduction=Mean, *, Tensor(a!) output) -> Tensor(a!)
  python_module: nn

- func: l1_loss(Tensor self, Tensor target, int reduction=Mean) -> Tensor
  matches_jit_signature: True
  python_module: nn

- func: l1_loss_backward(Tensor grad_output, Tensor self, Tensor target, int reduction, *, Tensor(a!) grad_input) -> Tensor(a!)
  python_module: nn

- func: l1_loss_backward(Tensor grad_output, Tensor self, Tensor target, int reduction) -> Tensor
  matches_jit_signature: True
  python_module: nn

- func: multi_margin_loss(Tensor self, Tensor target, Scalar p=1, Scalar margin=1, Tensor? weight=None, int reduction=Mean, *, Tensor(a!) output) -> Tensor(a!)
  python_module: nn

- func: multi_margin_loss(Tensor self, Tensor target, Scalar p=1, Scalar margin=1, Tensor? weight=None, int reduction=Mean) -> Tensor
  matches_jit_signature: True
  python_module: nn

- func: multi_margin_loss_backward(Tensor grad_output, Tensor self, Tensor target, Scalar p, Scalar margin, Tensor weight, int reduction, *, Tensor(a!) grad_input) -> Tensor(a!)
  python_module: nn

- func: multi_margin_loss_backward(Tensor grad_output, Tensor self, Tensor target, Scalar p, Scalar margin, Tensor weight, int reduction) -> Tensor
  matches_jit_signature: True
  python_module: nn

- func: multilabel_margin_loss(Tensor self, Tensor target, int reduction=Mean, *, Tensor(a!) output) -> Tensor(a!)
  python_module: nn

- func: multilabel_margin_loss(Tensor self, Tensor target, int reduction=Mean) -> Tensor
  matches_jit_signature: True
  python_module: nn

- func: multilabel_margin_loss_forward(Tensor self, Tensor target, int reduction, *, Tensor(a!) output, Tensor(b!) is_target) ->(Tensor(a!), Tensor(b!))
  python_module: nn

- func: multilabel_margin_loss_forward(Tensor self, Tensor target, int reduction) -> (Tensor output, Tensor is_target)
  matches_jit_signature: True
  python_module: nn

- func: multilabel_margin_loss_backward(Tensor grad_output, Tensor self, Tensor target, int reduction, Tensor is_target, *, Tensor(a!) grad_input) -> Tensor(a!)
  python_module: nn

- func: multilabel_margin_loss_backward(Tensor grad_output, Tensor self, Tensor target, int reduction, Tensor is_target) -> Tensor
  matches_jit_signature: True
  python_module: nn

- func: nll_loss(Tensor self, Tensor target, Tensor? weight=None, int reduction=Mean, int ignore_index=-100, *, Tensor(a!) output) -> Tensor(a!)
  python_module: nn

- func: nll_loss(Tensor self, Tensor target, Tensor? weight=None, int reduction=Mean, int ignore_index=-100) -> Tensor
  matches_jit_signature: True
  python_module: nn

- func: nll_loss_forward(Tensor self, Tensor target, Tensor? weight, int reduction, int ignore_index, *, Tensor(a!) output, Tensor(b!) total_weight) ->(Tensor(a!), Tensor(b!))
  python_module: nn

- func: nll_loss_forward(Tensor self, Tensor target, Tensor? weight, int reduction, int ignore_index) -> (Tensor output, Tensor total_weight)
  matches_jit_signature: True
  python_module: nn

- func: nll_loss_backward(Tensor grad_output, Tensor self, Tensor target, Tensor? weight, int reduction, int ignore_index, Tensor total_weight, *, Tensor(a!) grad_input) -> Tensor(a!)
  python_module: nn

- func: nll_loss_backward(Tensor grad_output, Tensor self, Tensor target, Tensor? weight, int reduction, int ignore_index, Tensor total_weight) -> Tensor
  matches_jit_signature: True
  python_module: nn

- func: nll_loss2d(Tensor self, Tensor target, Tensor? weight=None, int reduction=Mean, int ignore_index=-100, *, Tensor(a!) output) -> Tensor(a!)
  python_module: nn

- func: nll_loss2d(Tensor self, Tensor target, Tensor? weight=None, int reduction=Mean, int ignore_index=-100) -> Tensor
  matches_jit_signature: True
  python_module: nn

- func: nll_loss2d_forward(Tensor self, Tensor target, Tensor? weight, int reduction, int ignore_index, *, Tensor(a!) output, Tensor(b!) total_weight) ->(Tensor(a!), Tensor(b!))
  python_module: nn

- func: nll_loss2d_forward(Tensor self, Tensor target, Tensor? weight, int reduction, int ignore_index) -> (Tensor output, Tensor total_weight)
  matches_jit_signature: True
  python_module: nn

- func: nll_loss2d_backward(Tensor grad_output, Tensor self, Tensor target, Tensor? weight, int reduction, int ignore_index, Tensor total_weight, *, Tensor(a!) grad_input) -> Tensor(a!)
  python_module: nn

- func: nll_loss2d_backward(Tensor grad_output, Tensor self, Tensor target, Tensor? weight, int reduction, int ignore_index, Tensor total_weight) -> Tensor
  matches_jit_signature: True
  python_module: nn

- func: smooth_l1_loss(Tensor self, Tensor target, int reduction=Mean, *, Tensor(a!) output) -> Tensor(a!)
  python_module: nn

- func: smooth_l1_loss(Tensor self, Tensor target, int reduction=Mean) -> Tensor
  matches_jit_signature: True
  python_module: nn

- func: smooth_l1_loss_backward(Tensor grad_output, Tensor self, Tensor target, int reduction, *, Tensor(a!) grad_input) -> Tensor(a!)
  python_module: nn

- func: smooth_l1_loss_backward(Tensor grad_output, Tensor self, Tensor target, int reduction) -> Tensor
  matches_jit_signature: True
  python_module: nn

- func: soft_margin_loss(Tensor self, Tensor target, int reduction=Mean, *, Tensor(a!) output) -> Tensor(a!)
  python_module: nn

- func: soft_margin_loss(Tensor self, Tensor target, int reduction=Mean) -> Tensor
  matches_jit_signature: True
  python_module: nn

- func: soft_margin_loss_backward(Tensor grad_output, Tensor self, Tensor target, int reduction, *, Tensor(a!) grad_input) -> Tensor(a!)
  python_module: nn

- func: soft_margin_loss_backward(Tensor grad_output, Tensor self, Tensor target, int reduction) -> Tensor
  matches_jit_signature: True
  python_module: nn

- func: elu(Tensor self, Scalar alpha=1, Scalar scale=1, Scalar input_scale=1, *, Tensor(a!) output) -> Tensor(a!)
  python_module: nn

- func: elu(Tensor self, Scalar alpha=1, Scalar scale=1, Scalar input_scale=1) -> Tensor
  matches_jit_signature: True
  python_module: nn

- func: elu_backward(Tensor grad_output, Scalar alpha, Scalar scale, Scalar input_scale, Tensor output, *, Tensor(a!) grad_input) -> Tensor(a!)
  python_module: nn

- func: elu_backward(Tensor grad_output, Scalar alpha, Scalar scale, Scalar input_scale, Tensor output) -> Tensor
  matches_jit_signature: True
  python_module: nn

- func: elu_(Tensor(a!) self, Scalar alpha=1, Scalar scale=1, Scalar input_scale=1) -> Tensor(a!)
  matches_jit_signature: True
  python_module: nn

- func: glu(Tensor self, int dim=-1, *, Tensor(a!) output) -> Tensor(a!)
  python_module: nn

- func: glu(Tensor self, int dim=-1) -> Tensor
  matches_jit_signature: True
  python_module: nn

- func: glu_backward(Tensor grad_output, Tensor self, int dim, *, Tensor(a!) grad_input) -> Tensor(a!)
  python_module: nn

- func: glu_backward(Tensor grad_output, Tensor self, int dim) -> Tensor
  matches_jit_signature: True
  python_module: nn

- func: hardtanh(Tensor self, Scalar min_val=-1, Scalar max_val=1, *, Tensor(a!) output) -> Tensor(a!)
  python_module: nn

- func: hardtanh(Tensor self, Scalar min_val=-1, Scalar max_val=1) -> Tensor
  matches_jit_signature: True
  python_module: nn

- func: hardtanh_backward(Tensor grad_output, Tensor self, Scalar min_val, Scalar max_val, *, Tensor(a!) grad_input) -> Tensor(a!)
  python_module: nn

- func: hardtanh_backward(Tensor grad_output, Tensor self, Scalar min_val, Scalar max_val) -> Tensor
  matches_jit_signature: True
  python_module: nn

- func: hardtanh_(Tensor(a!) self, Scalar min_val=-1, Scalar max_val=1) -> Tensor(a!)
  matches_jit_signature: True
  python_module: nn

- func: leaky_relu(Tensor self, Scalar negative_slope=0.01, *, Tensor(a!) output) -> Tensor(a!)
  python_module: nn

- func: leaky_relu(Tensor self, Scalar negative_slope=0.01) -> Tensor
  matches_jit_signature: True
  python_module: nn

- func: leaky_relu_backward(Tensor grad_output, Tensor self, Scalar negative_slope, *, Tensor(a!) grad_input) -> Tensor(a!)
  python_module: nn

- func: leaky_relu_backward(Tensor grad_output, Tensor self, Scalar negative_slope) -> Tensor
  matches_jit_signature: True
  python_module: nn

- func: leaky_relu_(Tensor(a!) self, Scalar negative_slope=0.01) -> Tensor(a!)
  matches_jit_signature: True
  python_module: nn

- func: log_sigmoid(Tensor self, *, Tensor(a!) output) -> Tensor(a!)
  python_module: nn

- func: log_sigmoid(Tensor self) -> Tensor
  matches_jit_signature: True
  python_module: nn

- func: log_sigmoid_forward(Tensor self, *, Tensor(a!) output, Tensor(b!) buffer) ->(Tensor(a!), Tensor(b!))
  python_module: nn

- func: log_sigmoid_forward(Tensor self) -> (Tensor output, Tensor buffer)
  matches_jit_signature: True
  python_module: nn

- func: log_sigmoid_backward(Tensor grad_output, Tensor self, Tensor buffer, *, Tensor(a!) grad_input) -> Tensor(a!)
  python_module: nn

- func: log_sigmoid_backward(Tensor grad_output, Tensor self, Tensor buffer) -> Tensor
  matches_jit_signature: True
  python_module: nn

- func: rrelu_with_noise(Tensor self, Tensor noise, Scalar lower=0.125, Scalar upper=0.3333333333333333, bool training=False, Generator? generator=None, *, Tensor(a!) output) -> Tensor(a!)
  matches_jit_signature: False # TODO: The default value of upper and some Caffe2 builds will trigger the assert.
  python_module: nn

- func: rrelu_with_noise(Tensor self, Tensor noise, Scalar lower=0.125, Scalar upper=0.3333333333333333, bool training=False, Generator? generator=None) -> Tensor
  matches_jit_signature: False # TODO: The default value of upper and some Caffe2 builds will trigger the assert.
  python_module: nn

- func: rrelu_with_noise_backward(Tensor grad_output, Tensor self, Tensor noise, Scalar lower, Scalar upper, bool training, *, Tensor(a!) grad_input) -> Tensor(a!)
  python_module: nn

- func: rrelu_with_noise_backward(Tensor grad_output, Tensor self, Tensor noise, Scalar lower, Scalar upper, bool training) -> Tensor
  matches_jit_signature: True
  python_module: nn

- func: rrelu_with_noise_(Tensor(a!) self, Tensor noise, Scalar lower=0.125, Scalar upper=0.3333333333333333, bool training=False, Generator? generator=None) -> Tensor(a!)
  matches_jit_signature: False # TODO: The default value of upper and some Caffe2 builds will trigger the assert.
  python_module: nn

- func: softplus(Tensor self, Scalar beta=1, Scalar threshold=20, *, Tensor(a!) output) -> Tensor(a!)
  python_module: nn

- func: softplus(Tensor self, Scalar beta=1, Scalar threshold=20) -> Tensor
  matches_jit_signature: True
  python_module: nn

- func: softplus_backward(Tensor grad_output, Tensor self, Scalar beta, Scalar threshold, Tensor output, *, Tensor(a!) grad_input) -> Tensor(a!)
  python_module: nn

- func: softplus_backward(Tensor grad_output, Tensor self, Scalar beta, Scalar threshold, Tensor output) -> Tensor
  matches_jit_signature: True
  python_module: nn

- func: softshrink(Tensor self, Scalar lambd=0.5, *, Tensor(a!) output) -> Tensor(a!)
  python_module: nn

- func: softshrink(Tensor self, Scalar lambd=0.5) -> Tensor
  matches_jit_signature: True
  python_module: nn

- func: softshrink_backward(Tensor grad_output, Tensor self, Scalar lambd, *, Tensor(a!) grad_input) -> Tensor(a!)
  python_module: nn

- func: softshrink_backward(Tensor grad_output, Tensor self, Scalar lambd) -> Tensor
  matches_jit_signature: True
  python_module: nn

- func: adaptive_avg_pool2d(Tensor self, int[2] output_size, *, Tensor(a!) output) -> Tensor(a!)
  python_module: nn
  dispatch:
    CPU: adaptive_avg_pool2d_out_cpu
    CUDA: adaptive_avg_pool2d_out_cuda

- func: adaptive_avg_pool2d(Tensor self, int[2] output_size) -> Tensor
  matches_jit_signature: True
  python_module: nn

- func: _adaptive_avg_pool2d(Tensor self, int[2] output_size) -> Tensor
  matches_jit_signature: True
  dispatch:
    CPU: adaptive_avg_pool2d_cpu
    CUDA: adaptive_avg_pool2d_cuda

- func: _adaptive_avg_pool2d_backward(Tensor grad_output, Tensor self) -> Tensor
  matches_jit_signature: True
  python_module: nn
  dispatch:
    CPU: adaptive_avg_pool2d_backward_cpu
    CUDA: adaptive_avg_pool2d_backward_cuda

- func: adaptive_avg_pool3d(Tensor self, int[3] output_size, *, Tensor(a!) output) -> Tensor(a!)
  python_module: nn

- func: adaptive_avg_pool3d(Tensor self, int[3] output_size) -> Tensor
  matches_jit_signature: True
  python_module: nn

- func: adaptive_avg_pool3d_backward(Tensor grad_output, Tensor self, *, Tensor(a!) grad_input) -> Tensor(a!)
  python_module: nn

- func: adaptive_avg_pool3d_backward(Tensor grad_output, Tensor self) -> Tensor
  matches_jit_signature: True
  python_module: nn

# Return: (Tensor output, Tensor indices)
- func: adaptive_max_pool2d(Tensor self, int[2] output_size, *, Tensor(a!) output, Tensor(b!) indices) ->(Tensor(a!), Tensor(b!))
  python_module: nn

# Return: (Tensor output, Tensor indices)
- func: adaptive_max_pool2d(Tensor self, int[2] output_size) -> (Tensor, Tensor)
  matches_jit_signature: True
  python_module: nn

- func: adaptive_max_pool2d_backward(Tensor grad_output, Tensor self, Tensor indices, *, Tensor(a!) grad_input) -> Tensor(a!)
  python_module: nn

- func: adaptive_max_pool2d_backward(Tensor grad_output, Tensor self, Tensor indices) -> Tensor
  matches_jit_signature: True
  python_module: nn

# Return: (Tensor output, Tensor indices)
- func: adaptive_max_pool3d(Tensor self, int[3] output_size, *, Tensor(a!) output, Tensor(b!) indices) ->(Tensor(a!), Tensor(b!))
  python_module: nn

# Return: (Tensor output, Tensor indices)
- func: adaptive_max_pool3d(Tensor self, int[3] output_size) -> (Tensor, Tensor)
  matches_jit_signature: True
  python_module: nn

- func: adaptive_max_pool3d_backward(Tensor grad_output, Tensor self, Tensor indices, *, Tensor(a!) grad_input) -> Tensor(a!)
  python_module: nn

- func: adaptive_max_pool3d_backward(Tensor grad_output, Tensor self, Tensor indices) -> Tensor
  matches_jit_signature: True
  python_module: nn

- func: avg_pool2d(Tensor self, int[2] kernel_size, int[2] stride=[], int[2] padding=0, bool ceil_mode=False, bool count_include_pad=True, *, Tensor(a!) output) -> Tensor(a!)
  python_module: nn

- func: avg_pool2d(Tensor self, int[2] kernel_size, int[2] stride=[], int[2] padding=0, bool ceil_mode=False, bool count_include_pad=True) -> Tensor
  matches_jit_signature: True
  python_module: nn

- func: avg_pool2d_backward(Tensor grad_output, Tensor self, int[2] kernel_size, int[2] stride, int[2] padding, bool ceil_mode, bool count_include_pad, *, Tensor(a!) grad_input) -> Tensor(a!)
  python_module: nn

- func: avg_pool2d_backward(Tensor grad_output, Tensor self, int[2] kernel_size, int[2] stride, int[2] padding, bool ceil_mode, bool count_include_pad) -> Tensor
  matches_jit_signature: True
  python_module: nn

- func: avg_pool3d(Tensor self, int[3] kernel_size, int[3] stride=[], int[3] padding=0, bool ceil_mode=False, bool count_include_pad=True, *, Tensor(a!) output) -> Tensor(a!)
  python_module: nn

- func: avg_pool3d(Tensor self, int[3] kernel_size, int[3] stride=[], int[3] padding=0, bool ceil_mode=False, bool count_include_pad=True) -> Tensor
  matches_jit_signature: True
  python_module: nn

- func: avg_pool3d_backward(Tensor grad_output, Tensor self, int[3] kernel_size, int[3] stride, int[3] padding, bool ceil_mode, bool count_include_pad, *, Tensor(a!) grad_input) -> Tensor(a!)
  python_module: nn

- func: avg_pool3d_backward(Tensor grad_output, Tensor self, int[3] kernel_size, int[3] stride, int[3] padding, bool ceil_mode, bool count_include_pad) -> Tensor
  matches_jit_signature: True
  python_module: nn

# Return: (Tensor output, Tensor indices)
- func: fractional_max_pool2d(Tensor self, int[2] kernel_size, int[2] output_size, Tensor random_samples, *, Tensor(a!) output, Tensor(b!) indices) ->(Tensor(a!), Tensor(b!))
  python_module: nn
  dispatch:
    CPU: fractional_max_pool2d_out_cpu
    CUDA: fractional_max_pool2d_out_cuda

# Return: (Tensor output, Tensor indices)
- func: fractional_max_pool2d(Tensor self, int[2] kernel_size, int[2] output_size, Tensor random_samples) -> (Tensor, Tensor)
  matches_jit_signature: True
  python_module: nn
  dispatch:
    CPU: fractional_max_pool2d_cpu
    CUDA: fractional_max_pool2d_cuda

- func: fractional_max_pool2d_backward(Tensor grad_output, Tensor self, int[2] kernel_size, int[2] output_size, Tensor indices, *, Tensor(a!) grad_input) -> Tensor(a!)
  python_module: nn
  dispatch:
    CPU: fractional_max_pool2d_backward_out_cpu
    CUDA: fractional_max_pool2d_backward_out_cuda

- func: fractional_max_pool2d_backward(Tensor grad_output, Tensor self, int[2] kernel_size, int[2] output_size, Tensor indices) -> Tensor
  matches_jit_signature: True
  python_module: nn
  dispatch:
    CPU: fractional_max_pool2d_backward_cpu
    CUDA: fractional_max_pool2d_backward_cuda

# Return: (Tensor output, Tensor indices)
- func: fractional_max_pool3d(Tensor self, int[3] kernel_size, int[3] output_size, Tensor random_samples, *, Tensor(a!) output, Tensor(b!) indices) ->(Tensor(a!), Tensor(b!))
  python_module: nn
  dispatch:
    CPU: fractional_max_pool3d_out_cpu
    CUDA: fractional_max_pool3d_out_cuda

# Return: (Tensor output, Tensor indices)
- func: fractional_max_pool3d(Tensor self, int[3] kernel_size, int[3] output_size, Tensor random_samples) -> (Tensor, Tensor)
  matches_jit_signature: True
  python_module: nn
  dispatch:
    CPU: fractional_max_pool3d_cpu
    CUDA: fractional_max_pool3d_cuda

- func: fractional_max_pool3d_backward(Tensor grad_output, Tensor self, int[3] kernel_size, int[3] output_size, Tensor indices, *, Tensor(a!) grad_input) -> Tensor(a!)
  python_module: nn
  dispatch:
    CPU: fractional_max_pool3d_backward_out_cpu
    CUDA: fractional_max_pool3d_backward_out_cuda

- func: fractional_max_pool3d_backward(Tensor grad_output, Tensor self, int[3] kernel_size, int[3] output_size, Tensor indices) -> Tensor
  matches_jit_signature: True
  python_module: nn
  dispatch:
    CPU: fractional_max_pool3d_backward_cpu
    CUDA: fractional_max_pool3d_backward_cuda

# Return: (Tensor output, Tensor indices)
- func: max_pool2d_with_indices(Tensor self, int[2] kernel_size, int[2] stride=[], int[2] padding=0, int[2] dilation=1, bool ceil_mode=False, *, Tensor(a!) output, Tensor(b!) indices) ->(Tensor(a!), Tensor(b!))
  python_module: nn

# Return: (Tensor output, Tensor indices)
- func: max_pool2d_with_indices(Tensor self, int[2] kernel_size, int[2] stride=[], int[2] padding=0, int[2] dilation=1, bool ceil_mode=False) -> (Tensor, Tensor)
  matches_jit_signature: True
  python_module: nn

- func: max_pool2d_with_indices_backward(Tensor grad_output, Tensor self, int[2] kernel_size, int[2] stride, int[2] padding, int[2] dilation, bool ceil_mode, Tensor indices, *, Tensor(a!) grad_input) -> Tensor(a!)
  python_module: nn

- func: max_pool2d_with_indices_backward(Tensor grad_output, Tensor self, int[2] kernel_size, int[2] stride, int[2] padding, int[2] dilation, bool ceil_mode, Tensor indices) -> Tensor
  matches_jit_signature: True
  python_module: nn

# Return: (Tensor output, Tensor indices)
- func: max_pool3d_with_indices(Tensor self, int[3] kernel_size, int[3] stride=[], int[3] padding=0, int[3] dilation=1, bool ceil_mode=False, *, Tensor(a!) output, Tensor(b!) indices) ->(Tensor(a!), Tensor(b!))
  python_module: nn

# Return: (Tensor output, Tensor indices)
- func: max_pool3d_with_indices(Tensor self, int[3] kernel_size, int[3] stride=[], int[3] padding=0, int[3] dilation=1, bool ceil_mode=False) -> (Tensor, Tensor)
  matches_jit_signature: True
  python_module: nn

- func: max_pool3d_with_indices_backward(Tensor grad_output, Tensor self, int[3] kernel_size, int[3] stride, int[3] padding, int[3] dilation, bool ceil_mode, Tensor indices, *, Tensor(a!) grad_input) -> Tensor(a!)
  python_module: nn

- func: max_pool3d_with_indices_backward(Tensor grad_output, Tensor self, int[3] kernel_size, int[3] stride, int[3] padding, int[3] dilation, bool ceil_mode, Tensor indices) -> Tensor
  matches_jit_signature: True
  python_module: nn

- func: max_unpool2d(Tensor self, Tensor indices, int[2] output_size, *, Tensor(a!) output) -> Tensor(a!)
  python_module: nn

- func: max_unpool2d(Tensor self, Tensor indices, int[2] output_size) -> Tensor
  matches_jit_signature: True
  python_module: nn

- func: max_unpool2d_backward(Tensor grad_output, Tensor self, Tensor indices, int[2] output_size, *, Tensor(a!) grad_input) -> Tensor(a!)
  python_module: nn

- func: max_unpool2d_backward(Tensor grad_output, Tensor self, Tensor indices, int[2] output_size) -> Tensor
  matches_jit_signature: True
  python_module: nn

- func: max_unpool3d(Tensor self, Tensor indices, int[3] output_size, int[3] stride, int[3] padding, *, Tensor(a!) output) -> Tensor(a!)
  python_module: nn

- func: max_unpool3d(Tensor self, Tensor indices, int[3] output_size, int[3] stride, int[3] padding) -> Tensor
  matches_jit_signature: True
  python_module: nn

- func: max_unpool3d_backward(Tensor grad_output, Tensor self, Tensor indices, int[3] output_size, int[3] stride, int[3] padding, *, Tensor(a!) grad_input) -> Tensor(a!)
  python_module: nn

- func: max_unpool3d_backward(Tensor grad_output, Tensor self, Tensor indices, int[3] output_size, int[3] stride, int[3] padding) -> Tensor
  matches_jit_signature: True
  python_module: nn

- func: reflection_pad1d(Tensor self, int[2] padding, *, Tensor(a!) output) -> Tensor(a!)
  python_module: nn
  dispatch:
    CPU: reflection_pad1d_out_cpu
    CUDA: reflection_pad1d_out_cuda

- func: reflection_pad1d(Tensor self, int[2] padding) -> Tensor
  matches_jit_signature: True
  python_module: nn
  dispatch:
    CPU: reflection_pad1d_cpu
    CUDA: reflection_pad1d_cuda

- func: reflection_pad1d_backward(Tensor grad_output, Tensor self, int[2] padding, *, Tensor(a!) grad_input) -> Tensor(a!)
  python_module: nn
  dispatch:
    CPU: reflection_pad1d_backward_out_cpu
    CUDA: reflection_pad1d_backward_out_cuda

- func: reflection_pad1d_backward(Tensor grad_output, Tensor self, int[2] padding) -> Tensor
  matches_jit_signature: True
  python_module: nn
  dispatch:
    CPU: reflection_pad1d_backward_cpu
    CUDA: reflection_pad1d_backward_cuda

- func: reflection_pad2d(Tensor self, int[4] padding, *, Tensor(a!) output) -> Tensor(a!)
  python_module: nn
  dispatch:
    CPU: reflection_pad2d_out_cpu
    CUDA: reflection_pad2d_out_cuda

- func: reflection_pad2d(Tensor self, int[4] padding) -> Tensor
  matches_jit_signature: True
  python_module: nn
  dispatch:
    CPU: reflection_pad2d_cpu
    CUDA: reflection_pad2d_cuda

- func: reflection_pad2d_backward(Tensor grad_output, Tensor self, int[4] padding, *, Tensor(a!) grad_input) -> Tensor(a!)
  python_module: nn
  dispatch:
    CPU: reflection_pad2d_backward_out_cpu
    CUDA: reflection_pad2d_backward_out_cuda

- func: reflection_pad2d_backward(Tensor grad_output, Tensor self, int[4] padding) -> Tensor
  matches_jit_signature: True
  python_module: nn
  dispatch:
    CPU: reflection_pad2d_backward_cpu
    CUDA: reflection_pad2d_backward_cuda

- func: replication_pad1d(Tensor self, int[2] padding, *, Tensor(a!) output) -> Tensor(a!)
  python_module: nn
  dispatch:
    CPU: replication_pad1d_out_cpu
    CUDA: replication_pad1d_out_cuda

- func: replication_pad1d(Tensor self, int[2] padding) -> Tensor
  matches_jit_signature: True
  python_module: nn
  dispatch:
    CPU: replication_pad1d_cpu
    CUDA: replication_pad1d_cuda

- func: replication_pad1d_backward(Tensor grad_output, Tensor self, int[2] padding, *, Tensor(a!) grad_input) -> Tensor(a!)
  python_module: nn
  dispatch:
    CPU: replication_pad1d_backward_out_cpu
    CUDA: replication_pad1d_backward_out_cuda

- func: replication_pad1d_backward(Tensor grad_output, Tensor self, int[2] padding) -> Tensor
  matches_jit_signature: True
  python_module: nn
  dispatch:
    CPU: replication_pad1d_backward_cpu
    CUDA: replication_pad1d_backward_cuda

- func: replication_pad2d(Tensor self, int[4] padding, *, Tensor(a!) output) -> Tensor(a!)
  python_module: nn
  dispatch:
    CPU: replication_pad2d_out_cpu
    CUDA: replication_pad2d_out_cuda

- func: replication_pad2d(Tensor self, int[4] padding) -> Tensor
  matches_jit_signature: True
  python_module: nn
  dispatch:
    CPU: replication_pad2d_cpu
    CUDA: replication_pad2d_cuda

- func: replication_pad2d_backward(Tensor grad_output, Tensor self, int[4] padding, *, Tensor(a!) grad_input) -> Tensor(a!)
  python_module: nn
  dispatch:
    CPU: replication_pad2d_backward_out_cpu
    CUDA: replication_pad2d_backward_out_cuda

- func: replication_pad2d_backward(Tensor grad_output, Tensor self, int[4] padding) -> Tensor
  matches_jit_signature: True
  python_module: nn
  dispatch:
    CPU: replication_pad2d_backward_cpu
    CUDA: replication_pad2d_backward_cuda

- func: replication_pad3d(Tensor self, int[6] padding, *, Tensor(a!) output) -> Tensor(a!)
  python_module: nn
  dispatch:
    CPU: replication_pad3d_out_cpu
    CUDA: replication_pad3d_out_cuda

- func: replication_pad3d(Tensor self, int[6] padding) -> Tensor
  matches_jit_signature: True
  python_module: nn
  dispatch:
    CPU: replication_pad3d_cpu
    CUDA: replication_pad3d_cuda

- func: replication_pad3d_backward(Tensor grad_output, Tensor self, int[6] padding, *, Tensor(a!) grad_input) -> Tensor(a!)
  python_module: nn
  dispatch:
    CPU: replication_pad3d_backward_out_cpu
    CUDA: replication_pad3d_backward_out_cuda

- func: replication_pad3d_backward(Tensor grad_output, Tensor self, int[6] padding) -> Tensor
  matches_jit_signature: True
  python_module: nn
  dispatch:
    CPU: replication_pad3d_backward_cpu
    CUDA: replication_pad3d_backward_cuda

- func: upsample_linear1d(Tensor self, int[1] output_size, bool align_corners, *, Tensor(a!) output) -> Tensor(a!)
  python_module: nn

- func: upsample_linear1d(Tensor self, int[1] output_size, bool align_corners) -> Tensor
  matches_jit_signature: True
  python_module: nn

- func: upsample_linear1d_backward(Tensor grad_output, int[1] output_size, int[3] input_size, bool align_corners, *, Tensor(a!) grad_input) -> Tensor(a!)
  python_module: nn

- func: upsample_linear1d_backward(Tensor grad_output, int[1] output_size, int[3] input_size, bool align_corners) -> Tensor
  matches_jit_signature: True
  python_module: nn

- func: upsample_bilinear2d(Tensor self, int[2] output_size, bool align_corners, *, Tensor(a!) output) -> Tensor(a!)
  python_module: nn

- func: upsample_bilinear2d(Tensor self, int[2] output_size, bool align_corners) -> Tensor
  matches_jit_signature: True
  python_module: nn

- func: upsample_bilinear2d_backward(Tensor grad_output, int[2] output_size, int[4] input_size, bool align_corners, *, Tensor(a!) grad_input) -> Tensor(a!)
  python_module: nn

- func: upsample_bilinear2d_backward(Tensor grad_output, int[2] output_size, int[4] input_size, bool align_corners) -> Tensor
  matches_jit_signature: True
  python_module: nn

- func: upsample_bicubic2d(Tensor self, int[2] output_size, bool align_corners, *, Tensor(a!) output) -> Tensor(a!)
  python_module: nn

- func: upsample_bicubic2d(Tensor self, int[2] output_size, bool align_corners) -> Tensor
  matches_jit_signature: True
  python_module: nn

- func: upsample_bicubic2d_backward(Tensor grad_output, int[2] output_size, int[4] input_size, bool align_corners, *, Tensor(a!) grad_input) -> Tensor(a!)
  python_module: nn

- func: upsample_bicubic2d_backward(Tensor grad_output, int[2] output_size, int[4] input_size, bool align_corners) -> Tensor
  matches_jit_signature: True
  python_module: nn

- func: upsample_trilinear3d(Tensor self, int[3] output_size, bool align_corners, *, Tensor(a!) output) -> Tensor(a!)
  python_module: nn

- func: upsample_trilinear3d(Tensor self, int[3] output_size, bool align_corners) -> Tensor
  matches_jit_signature: True
  python_module: nn

- func: upsample_trilinear3d_backward(Tensor grad_output, int[3] output_size, int[5] input_size, bool align_corners, *, Tensor(a!) grad_input) -> Tensor(a!)
  python_module: nn

- func: upsample_trilinear3d_backward(Tensor grad_output, int[3] output_size, int[5] input_size, bool align_corners) -> Tensor
  matches_jit_signature: True
  python_module: nn

- func: upsample_nearest1d(Tensor self, int[1] output_size, *, Tensor(a!) output) -> Tensor(a!)
  python_module: nn

- func: upsample_nearest1d(Tensor self, int[1] output_size) -> Tensor
  matches_jit_signature: True
  python_module: nn

- func: upsample_nearest1d_backward(Tensor grad_output, int[1] output_size, int[3] input_size, *, Tensor(a!) grad_input) -> Tensor(a!)
  python_module: nn

- func: upsample_nearest1d_backward(Tensor grad_output, int[1] output_size, int[3] input_size) -> Tensor
  matches_jit_signature: True
  python_module: nn

- func: upsample_nearest2d(Tensor self, int[2] output_size, *, Tensor(a!) output) -> Tensor(a!)
  python_module: nn

- func: upsample_nearest2d(Tensor self, int[2] output_size) -> Tensor
  matches_jit_signature: True
  python_module: nn

- func: upsample_nearest2d_backward(Tensor grad_output, int[2] output_size, int[4] input_size, *, Tensor(a!) grad_input) -> Tensor(a!)
  python_module: nn

- func: upsample_nearest2d_backward(Tensor grad_output, int[2] output_size, int[4] input_size) -> Tensor
  matches_jit_signature: True
  python_module: nn

- func: upsample_nearest3d(Tensor self, int[3] output_size, *, Tensor(a!) output) -> Tensor(a!)
  python_module: nn

- func: upsample_nearest3d(Tensor self, int[3] output_size) -> Tensor
  matches_jit_signature: True
  python_module: nn

- func: upsample_nearest3d_backward(Tensor grad_output, int[3] output_size, int[5] input_size, *, Tensor(a!) grad_input) -> Tensor(a!)
  python_module: nn

- func: upsample_nearest3d_backward(Tensor grad_output, int[3] output_size, int[5] input_size) -> Tensor
  matches_jit_signature: True
  python_module: nn

- func: sigmoid_backward(Tensor grad_output, Tensor output, *, Tensor(a!) grad_input) -> Tensor(a!)
  python_module: nn

- func: sigmoid_backward(Tensor grad_output, Tensor output) -> Tensor
  matches_jit_signature: True
  python_module: nn

- func: tanh_backward(Tensor grad_output, Tensor output, *, Tensor(a!) grad_input) -> Tensor(a!)
  python_module: nn

- func: tanh_backward(Tensor grad_output, Tensor output) -> Tensor
  matches_jit_signature: True
  python_module: nn

- func: thnn_conv_transpose2d(Tensor self, Tensor weight, int[2] kernel_size, Tensor? bias=None, int[2] stride=1, int[2] padding=0, int[2] output_padding=0, int[2] dilation=1, *, Tensor(a!) output) -> Tensor(a!)
  python_module: nn

- func: thnn_conv_transpose2d(Tensor self, Tensor weight, int[2] kernel_size, Tensor? bias=None, int[2] stride=1, int[2] padding=0, int[2] output_padding=0, int[2] dilation=1) -> Tensor
  matches_jit_signature: True
  python_module: nn

- func: thnn_conv_transpose2d_forward(Tensor self, Tensor weight, int[2] kernel_size, Tensor? bias, int[2] stride, int[2] padding, int[2] output_padding, int[2] dilation, *, Tensor(a!) output, Tensor(b!) columns, Tensor(c!) ones) ->(Tensor(a!), Tensor(b!), Tensor(c!))
  python_module: nn

- func: thnn_conv_transpose2d_forward(Tensor self, Tensor weight, int[2] kernel_size, Tensor? bias, int[2] stride, int[2] padding, int[2] output_padding, int[2] dilation) -> (Tensor output, Tensor columns, Tensor ones)
  matches_jit_signature: True
  python_module: nn

- func: thnn_conv_transpose2d_backward(Tensor grad_output, Tensor self, Tensor weight, int[2] kernel_size, int[2] stride, int[2] padding, int[2] output_padding, int[2] dilation, Tensor columns, Tensor ones, *, Tensor?(a!) grad_input, Tensor?(b!) grad_weight, Tensor?(c!) grad_bias) ->(Tensor(a!), Tensor(b!), Tensor(c!))
  python_module: nn

- func: thnn_conv_transpose2d_backward(Tensor grad_output, Tensor self, Tensor weight, int[2] kernel_size, int[2] stride, int[2] padding, int[2] output_padding, int[2] dilation, Tensor columns, Tensor ones, bool[3] output_mask) -> (Tensor grad_input, Tensor grad_weight, Tensor grad_bias)
  matches_jit_signature: True
  python_module: nn

- func: thnn_conv_transpose3d(Tensor self, Tensor weight, int[3] kernel_size, Tensor? bias=None, int[3] stride=1, int[3] padding=0, int[3] output_padding=0, int[3] dilation=1, *, Tensor(a!) output) -> Tensor(a!)
  python_module: nn

- func: thnn_conv_transpose3d(Tensor self, Tensor weight, int[3] kernel_size, Tensor? bias=None, int[3] stride=1, int[3] padding=0, int[3] output_padding=0, int[3] dilation=1) -> Tensor
  matches_jit_signature: True
  python_module: nn

- func: thnn_conv_transpose3d_forward(Tensor self, Tensor weight, int[3] kernel_size, Tensor? bias, int[3] stride, int[3] padding, int[3] output_padding, int[3] dilation, *, Tensor(a!) output, Tensor(b!) finput, Tensor(c!) fgrad_input) ->(Tensor(a!), Tensor(b!), Tensor(c!))
  python_module: nn

- func: thnn_conv_transpose3d_forward(Tensor self, Tensor weight, int[3] kernel_size, Tensor? bias, int[3] stride, int[3] padding, int[3] output_padding, int[3] dilation) -> (Tensor output, Tensor finput, Tensor fgrad_input)
  matches_jit_signature: True
  python_module: nn

- func: thnn_conv_transpose3d_backward(Tensor grad_output, Tensor self, Tensor weight, int[3] kernel_size, int[3] stride, int[3] padding, int[3] output_padding, int[3] dilation, Tensor finput, Tensor fgrad_input, *, Tensor?(a!) grad_input, Tensor?(b!) grad_weight, Tensor?(c!) grad_bias) ->(Tensor(a!), Tensor(b!), Tensor(c!))
  python_module: nn

- func: thnn_conv_transpose3d_backward(Tensor grad_output, Tensor self, Tensor weight, int[3] kernel_size, int[3] stride, int[3] padding, int[3] output_padding, int[3] dilation, Tensor finput, Tensor fgrad_input, bool[3] output_mask) -> (Tensor grad_input, Tensor grad_weight, Tensor grad_bias)
  matches_jit_signature: True
  python_module: nn

- func: thnn_conv2d(Tensor self, Tensor weight, int[2] kernel_size, Tensor? bias=None, int[2] stride=1, int[2] padding=0, *, Tensor(a!) output) -> Tensor(a!)
  python_module: nn

- func: thnn_conv2d(Tensor self, Tensor weight, int[2] kernel_size, Tensor? bias=None, int[2] stride=1, int[2] padding=0) -> Tensor
  matches_jit_signature: True
  python_module: nn

- func: thnn_conv2d_forward(Tensor self, Tensor weight, int[2] kernel_size, Tensor? bias, int[2] stride, int[2] padding, *, Tensor(a!) output, Tensor(b!) finput, Tensor(c!) fgrad_input) ->(Tensor(a!), Tensor(b!), Tensor(c!))
  python_module: nn

- func: thnn_conv2d_forward(Tensor self, Tensor weight, int[2] kernel_size, Tensor? bias, int[2] stride, int[2] padding) -> (Tensor output, Tensor finput, Tensor fgrad_input)
  matches_jit_signature: True
  python_module: nn

- func: thnn_conv2d_backward(Tensor grad_output, Tensor self, Tensor weight, int[2] kernel_size, int[2] stride, int[2] padding, Tensor finput, Tensor fgrad_input, *, Tensor?(a!) grad_input, Tensor?(b!) grad_weight, Tensor?(c!) grad_bias) ->(Tensor(a!), Tensor(b!), Tensor(c!))
  python_module: nn

- func: thnn_conv2d_backward(Tensor grad_output, Tensor self, Tensor weight, int[2] kernel_size, int[2] stride, int[2] padding, Tensor finput, Tensor fgrad_input, bool[3] output_mask) -> (Tensor grad_input, Tensor grad_weight, Tensor grad_bias)
  matches_jit_signature: True
  python_module: nn

- func: thnn_conv_depthwise2d(Tensor self, Tensor weight, int[2] kernel_size, Tensor? bias=None, int[2] stride=1, int[2] padding=0, int[2] dilation=1, *, Tensor(a!) output) -> Tensor(a!)
  python_module: nn

- func: thnn_conv_depthwise2d(Tensor self, Tensor weight, int[2] kernel_size, Tensor? bias=None, int[2] stride=1, int[2] padding=0, int[2] dilation=1) -> Tensor
  matches_jit_signature: True
  python_module: nn

- func: thnn_conv_depthwise2d_forward(Tensor self, Tensor weight, int[2] kernel_size, Tensor? bias, int[2] stride, int[2] padding, int[2] dilation, *, Tensor(a!) output) -> Tensor(a!)
  python_module: nn

- func: thnn_conv_depthwise2d_forward(Tensor self, Tensor weight, int[2] kernel_size, Tensor? bias, int[2] stride, int[2] padding, int[2] dilation) -> Tensor
  matches_jit_signature: True
  python_module: nn

- func: thnn_conv_depthwise2d_backward(Tensor grad_output, Tensor self, Tensor weight, int[2] kernel_size, int[2] stride, int[2] padding, int[2] dilation, *, Tensor?(a!) grad_input, Tensor?(b!) grad_weight) ->(Tensor(a!), Tensor(b!))
  python_module: nn

- func: thnn_conv_depthwise2d_backward(Tensor grad_output, Tensor self, Tensor weight, int[2] kernel_size, int[2] stride, int[2] padding, int[2] dilation, bool[2] output_mask) -> (Tensor grad_input, Tensor grad_weight)
  matches_jit_signature: True
  python_module: nn

- func: thnn_conv3d(Tensor self, Tensor weight, int[3] kernel_size, Tensor? bias=None, int[3] stride=1, int[3] padding=0, *, Tensor(a!) output) -> Tensor(a!)
  python_module: nn

- func: thnn_conv3d(Tensor self, Tensor weight, int[3] kernel_size, Tensor? bias=None, int[3] stride=1, int[3] padding=0) -> Tensor
  matches_jit_signature: True
  python_module: nn

- func: thnn_conv3d_forward(Tensor self, Tensor weight, int[3] kernel_size, Tensor? bias, int[3] stride, int[3] padding, *, Tensor(a!) output, Tensor(b!) finput, Tensor(c!) fgrad_input) ->(Tensor(a!), Tensor(b!), Tensor(c!))
  python_module: nn

- func: thnn_conv3d_forward(Tensor self, Tensor weight, int[3] kernel_size, Tensor? bias, int[3] stride, int[3] padding) -> (Tensor output, Tensor finput, Tensor fgrad_input)
  matches_jit_signature: True
  python_module: nn

- func: thnn_conv3d_backward(Tensor grad_output, Tensor self, Tensor weight, int[3] kernel_size, int[3] stride, int[3] padding, Tensor finput, Tensor fgrad_input, *, Tensor?(a!) grad_input, Tensor?(b!) grad_weight, Tensor?(c!) grad_bias) ->(Tensor(a!), Tensor(b!), Tensor(c!))
  python_module: nn

- func: thnn_conv3d_backward(Tensor grad_output, Tensor self, Tensor weight, int[3] kernel_size, int[3] stride, int[3] padding, Tensor finput, Tensor fgrad_input, bool[3] output_mask) -> (Tensor grad_input, Tensor grad_weight, Tensor grad_bias)
  matches_jit_signature: True
  python_module: nn

- func: thnn_conv_dilated2d(Tensor self, Tensor weight, int[2] kernel_size, Tensor? bias=None, int[2] stride=1, int[2] padding=0, int[2] dilation=1, *, Tensor(a!) output) -> Tensor(a!)
  python_module: nn

- func: thnn_conv_dilated2d(Tensor self, Tensor weight, int[2] kernel_size, Tensor? bias=None, int[2] stride=1, int[2] padding=0, int[2] dilation=1) -> Tensor
  matches_jit_signature: True
  python_module: nn

- func: thnn_conv_dilated2d_forward(Tensor self, Tensor weight, int[2] kernel_size, Tensor? bias, int[2] stride, int[2] padding, int[2] dilation, *, Tensor(a!) output, Tensor(b!) columns, Tensor(c!) ones) ->(Tensor(a!), Tensor(b!), Tensor(c!))
  python_module: nn

- func: thnn_conv_dilated2d_forward(Tensor self, Tensor weight, int[2] kernel_size, Tensor? bias, int[2] stride, int[2] padding, int[2] dilation) -> (Tensor output, Tensor columns, Tensor ones)
  matches_jit_signature: True
  python_module: nn

- func: thnn_conv_dilated2d_backward(Tensor grad_output, Tensor self, Tensor weight, int[2] kernel_size, int[2] stride, int[2] padding, int[2] dilation, Tensor columns, Tensor ones, *, Tensor?(a!) grad_input, Tensor?(b!) grad_weight, Tensor?(c!) grad_bias) ->(Tensor(a!), Tensor(b!), Tensor(c!))
  python_module: nn

- func: thnn_conv_dilated2d_backward(Tensor grad_output, Tensor self, Tensor weight, int[2] kernel_size, int[2] stride, int[2] padding, int[2] dilation, Tensor columns, Tensor ones, bool[3] output_mask) -> (Tensor grad_input, Tensor grad_weight, Tensor grad_bias)
  matches_jit_signature: True
  python_module: nn

- func: thnn_conv_dilated3d(Tensor self, Tensor weight, int[3] kernel_size, Tensor? bias=None, int[3] stride=1, int[3] padding=0, int[3] dilation=1, *, Tensor(a!) output) -> Tensor(a!)
  python_module: nn

- func: thnn_conv_dilated3d(Tensor self, Tensor weight, int[3] kernel_size, Tensor? bias=None, int[3] stride=1, int[3] padding=0, int[3] dilation=1) -> Tensor
  matches_jit_signature: True
  python_module: nn

- func: thnn_conv_dilated3d_forward(Tensor self, Tensor weight, int[3] kernel_size, Tensor? bias, int[3] stride, int[3] padding, int[3] dilation, *, Tensor(a!) output, Tensor(b!) columns, Tensor(c!) ones) ->(Tensor(a!), Tensor(b!), Tensor(c!))
  python_module: nn

- func: thnn_conv_dilated3d_forward(Tensor self, Tensor weight, int[3] kernel_size, Tensor? bias, int[3] stride, int[3] padding, int[3] dilation) -> (Tensor output, Tensor columns, Tensor ones)
  matches_jit_signature: True
  python_module: nn

- func: thnn_conv_dilated3d_backward(Tensor grad_output, Tensor self, Tensor weight, int[3] kernel_size, int[3] stride, int[3] padding, int[] dilation, Tensor columns, Tensor ones, *, Tensor?(a!) grad_input, Tensor?(b!) grad_weight, Tensor?(c!) grad_bias) ->(Tensor(a!), Tensor(b!), Tensor(c!))
  python_module: nn

- func: thnn_conv_dilated3d_backward(Tensor grad_output, Tensor self, Tensor weight, int[3] kernel_size, int[3] stride, int[3] padding, int[3] dilation, Tensor columns, Tensor ones, bool[3] output_mask) -> (Tensor grad_input, Tensor grad_weight, Tensor grad_bias)
  matches_jit_signature: True
  python_module: nn

- func: thnn_col2im(Tensor self, int[2] output_size, int[2] kernel_size, int[2] dilation, int[2] padding, int[2] stride) -> Tensor
  matches_jit_signature: True
  python_module: nn

- func: thnn_col2im_backward(Tensor grad_output, int[2] kernel_size, int[2] dilation, int[2] padding, int[2] stride) -> Tensor
  matches_jit_signature: True
  python_module: nn

- func: thnn_im2col(Tensor self, int[2] kernel_size, int[2] dilation, int[2] padding, int[2] stride) -> Tensor
  matches_jit_signature: True
  python_module: nn

- func: thnn_im2col_backward(Tensor grad_output, int[2] input_size, int[2] kernel_size, int[2] dilation, int[2] padding, int[2] stride) -> Tensor
  matches_jit_signature: True
  python_module: nn<|MERGE_RESOLUTION|>--- conflicted
+++ resolved
@@ -1331,12 +1331,6 @@
 - func: logsumexp(Tensor self, int[1] dim, bool keepdim=False, *, Tensor(a!) out) -> Tensor(a!)
   matches_jit_signature: True
 
-<<<<<<< HEAD
-=======
-- func: logsumexp_backward(Tensor grad, Tensor self, Tensor res, int[1] dim, bool keepdim) -> Tensor
-  matches_jit_signature: True
-
->>>>>>> 5fa78303
 - func: margin_ranking_loss(Tensor input1, Tensor input2, Tensor target, float margin=0.0, int reduction=Mean) -> Tensor
   matches_jit_signature: True
 
@@ -1409,12 +1403,6 @@
 - func: mean(Tensor self, int[1] dim, *, ScalarType dtype, Tensor(a!) out) -> Tensor(a!)
   matches_jit_signature: True
 
-<<<<<<< HEAD
-=======
-- func: sum_backward(Tensor grad, int[] sizes, int[] dims, bool keepdim) -> Tensor
-  matches_jit_signature: True
-
->>>>>>> 5fa78303
 - func: median(Tensor self, int dim, bool keepdim=False) -> (Tensor values, Tensor indices)
   matches_jit_signature: True
   variants: function, method
@@ -1635,12 +1623,6 @@
   matches_jit_signature: True
   variants: method  # This is method-only to match the previous tensor API. In the future we could make this a function too.
 
-<<<<<<< HEAD
-=======
-- func: permute_backwards(Tensor grad, int[] fwd_dims) -> Tensor
-  matches_jit_signature: True
-
->>>>>>> 5fa78303
 - func: pixel_shuffle(Tensor self, int upscale_factor) -> Tensor
   matches_jit_signature: True
 
@@ -2010,14 +1992,6 @@
   variants: function, method
   device_guard: False
 
-<<<<<<< HEAD
-=======
-- func: unsqueeze_to(Tensor self, int[] sizes) -> Tensor
-  matches_jit_signature: True
-
-- func: unsqueeze_to(Tensor self, int64_t dim, int[] sizes) -> Tensor
-
->>>>>>> 5fa78303
 - func: squeeze_(Tensor(a!) self) -> Tensor(a!)
   matches_jit_signature: True
   variants: method
@@ -2314,15 +2288,6 @@
 - func: var(Tensor self, int[1] dim, bool unbiased=True, bool keepdim=False, *, Tensor(a!) out) -> Tensor(a!)
   matches_jit_signature: True
 
-<<<<<<< HEAD
-=======
-- func: var_backward(Tensor grad, Tensor self, bool unbiased) -> Tensor
-  matches_jit_signature: True
-
-- func: var_backward(Tensor grad, Tensor self, int[] dim, bool unbiased, bool keepdim) -> Tensor
-  matches_jit_signature: True
-
->>>>>>> 5fa78303
 - func: view_as(Tensor self, Tensor other) -> Tensor
   matches_jit_signature: True
   variants: method
