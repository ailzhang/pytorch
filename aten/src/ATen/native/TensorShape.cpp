#include <TH/THTensor.hpp>
#include <algorithm>
#include <vector>
#include <ATen/ATen.h>
#include <ATen/ExpandUtils.h>
#include <ATen/InferSize.h>
#include <ATen/NativeFunctions.h>
#include <ATen/LegacyTHFunctions.h>
#include <ATen/WrapDimUtils.h>
#include <c10/util/Exception.h>
#include <c10/util/Optional.h>
#include <ATen/native/Resize.h>
#include <ATen/SparseTensorUtils.h>
#include <algorithm>
#include <vector>

namespace at {
namespace native {

Tensor _reshape_from_tensor(const Tensor& self, const Tensor& shape_tensor) {
  AT_CHECK(shape_tensor.dim() == 1);
  std::vector<int64_t> shape;
  auto accessor = shape_tensor.accessor<int64_t, 1>();
  for (size_t i = 0; i < shape_tensor.numel(); ++i) {
    shape.push_back(accessor[i]);
  }
  return self.reshape(IntArrayRef(shape));
}

Tensor _shape_as_tensor(const Tensor& self) {
  auto options = TensorOptions(at::kLong).is_variable(self.options().is_variable());
  return at::tensor(self.sizes(), options);
}

std::vector<Tensor> broadcast_tensors(TensorList tensors) {
  return expand_outplace(tensors);
}

static void check_cat_no_zero_dim(TensorList tensors) {
  for(size_t i = 0; i < tensors.size(); ++i) {
    auto& t = tensors[i];
    AT_CHECK(t.dim() > 0,
             "zero-dimensional tensor (at position ", i, ") cannot be concatenated");
  }
}

Tensor & cat_out(Tensor & result, TensorList tensors, int64_t dim) {
  check_cat_no_zero_dim(tensors);
  dim = legacy_cat_wrap_dim(dim, tensors);
  return at::legacy::th::_th_cat_out(result, tensors, dim);
}

static bool sizes_match_except(IntArrayRef s1, IntArrayRef s2, int64_t dim_except /* should already be wrapped */) {
  if (s1.size() != s2.size()) {
    return false;
  }
  for (int64_t i = 0; i < s1.size(); ++i) {
    if (i != dim_except && s1[i] != s2[i]) {
      return false;
    }
  }
  return true;
}

// Check to see if the shape of tensors is compatible
// for being concatenated along a given dimension.
static void check_cat_sparse_dims(Tensor const &t,
  int64_t pos /* used only for debug messages */,
  IntArrayRef sizes,
  int64_t wrapped,
  int64_t sparse_dim,
  int64_t dense_dim) {
    AT_CHECK(t.is_sparse(),
            "Concatenating sparse tensors, but a dense tensor was found at position ", pos, ".");
    AT_CHECK(sizes_match_except(sizes, t.sizes(), wrapped),
            "All tensors must have the same shape: ", sizes, " (except in the concatenating dimension),"
            " but found shape: ", t.sizes(), " at position ", pos, ".");
    AT_CHECK(t.sparse_dim() == sparse_dim && t.dense_dim() == dense_dim,
            "All tensors must have the same sparse_dim and dense_dim: ", sparse_dim, ", ", dense_dim,
            ", but tensor at position ", pos, " has ", t.sparse_dim(), ", ", t.dense_dim(), ".");
}

static Tensor cat_sparse(TensorList tensors, int64_t dim) {
  std::vector<Tensor> indices;
  std::vector<Tensor> values;
  int64_t wrapped = maybe_wrap_dim(dim, tensors[0].dim());
  int64_t sparse_dim = tensors[0].sparse_dim();
  int64_t dense_dim = tensors[0].dense_dim();
  IntArrayRef sizes = tensors[0].sizes();
  if (wrapped < sparse_dim) {
    for (size_t i = 0; i < tensors.size(); ++i) {
      auto const &t = tensors[i];
      check_cat_sparse_dims(t, i, sizes, wrapped, sparse_dim, dense_dim);
      indices.push_back(t._indices());
      values.push_back(t._values());
    }
    Tensor idxs = at::cat(indices, 1);
    Tensor vals = at::cat(values, 0);

    // We now need to move the indices of each
    // input tensor up along `dim` by an appropriate amount.
    // E.g., if t1 has indices [[2,3,4],[5,6,7]],
    // and sizes [10, 7]
    // then torch.cat((t1,t1,t1),1) should have indices
    // [[2,3,4,2,3,4,2,3,4],[5,6,7,12,13,14,19,20,21]],
    // so we need to increase idxs[1][3:6] by 7
    // and idxs[1][6:9] by 14.
    int64_t col = 0;
    int64_t cumulative_offset = 0;
    for (size_t i = 0; i < tensors.size(); ++i) {
      auto const &t = tensors[i];
      int64_t this_piece_size = t._nnz();
      // cumulative_offset is zero for the first piece, so
      // don't waste time doing this operation unless i > 0.
      if (i > 0) {
        idxs[wrapped].narrow(0, col, this_piece_size) += cumulative_offset;
      }
      cumulative_offset += t.size(wrapped);
      col += this_piece_size;
    }
    auto sizes_copy = sizes.vec();
    sizes_copy[wrapped] = cumulative_offset;
    return native::sparse_coo_tensor(idxs, vals, sizes_copy, tensors[0].options());
  }
  else {
    // Catting along a dense dimension requires us to create new values.
    // For illustration, consider the sparse 3d tensors t1 and t2,
    // given by t1 = [[[1,2],[3,4]], ... (zeros) ..., [[5,6],[7,8]]]
    // and t2 = [... (zeros) ..., [[9, 10], [11,12]], ... (zeros) ...],
    // Their concatenation along dimension 2 is:
    // [[[1,2,0,0],[3,4,0,0]], ... (zeros) ..., [[0,0,9,10],[0,0,11,12]], ... (zeros) ..., [[5,6,0,0],[7,8,0,0]]]
    //
    // Their values tensors are, respectively,
    // [[[1,2],[3,4]],[[5,6],[7,8]]] and [[[9,10],[11,12]]].
    //
    // and so the values tensor of their concatenation along dim 2 will be:
    // [[[1,2,0,0],[3,4,0,0]],[[5,6,0,0],[7,8,0,0]],[[0,0,9,10],[0,0,11,12]]]
    //
    // which we can get by taking the values tensor of each tensor, catting it with zeros of the appropriate size on the left and right,
    // and then catting all those results together.

    // The dimension in each tensor's values object that corresponds to the overall dimension along which we're catting.
    int64_t values_dim = wrapped - sparse_dim + 1;
    // The final size along the catted dimension.
    int64_t total_size = std::accumulate(tensors.begin(), tensors.end(), 0, [values_dim](int64_t l, Tensor const &r) {
      return l + r._values().size(values_dim);
    });
    auto zeros_sizes = tensors[0]._values().sizes().vec();
    int64_t cumulative_size = 0;
    std::vector<Tensor> vals_pieces;
    std::vector<Tensor> idxs_pieces;
    for (size_t i = 0; i < tensors.size(); ++i) {
      auto const &t = tensors[i];
      check_cat_sparse_dims(t, i, sizes, wrapped, sparse_dim, dense_dim);
      // dimension 0 of values corresponds to the number of values,
      // rather than to any logical dimension of the sparse tensor.
      zeros_sizes[0] = t._values().size(0);
      zeros_sizes[values_dim] = cumulative_size;
      cumulative_size += t._values().size(values_dim);
      auto z1 = native::zeros(zeros_sizes, t._values().options());
      zeros_sizes[values_dim] = total_size - cumulative_size;
      auto z2 = native::zeros(zeros_sizes, t._values().options());
      vals_pieces.push_back(native::cat({z1, t._values(), z2}, values_dim));
      idxs_pieces.push_back(t._indices());
    }
    auto sizes_copy = sizes.vec();
    sizes_copy[wrapped] = total_size;
    // This can create an uncoalesced tensor
    return native::sparse_coo_tensor(native::cat(idxs_pieces, 1), native::cat(vals_pieces), sizes_copy, tensors[0].options());
  }
}

Tensor cat(TensorList tensors, int64_t dim) {
  if (tensors.size() > 0 &&
        tensors[0].is_sparse()) {
    return cat_sparse(tensors, dim);
  }
  check_cat_no_zero_dim(tensors);
  dim = legacy_cat_wrap_dim(dim, tensors);
  return at::legacy::th::_th_cat(tensors, dim);
}

std::vector<Tensor> chunk(const Tensor& self, int64_t chunks, int64_t dim) {
  AT_CHECK(self.dim() > 0,
           "chunk expects at least a 1-dimensional tensor");
  AT_CHECK(chunks > 0,
           "chunk expects `chunks` to be greater than 0, got: ", chunks);

  int64_t split_size = (self.size(dim) + chunks - 1) / chunks;

  // We need to call split_with_sizes in the case where split_size and dimension size are 0, because
  // a call to split would discard the number of chunks (because we can have an arbitrary number of
  // 0-sized chunks adding up to 0).  So, call split_with_sizes with the correct number of chunks,
  // eventually we will do this for all cases.
  if (split_size == 0 && self.size(dim) == 0) {
    std::vector<int64_t> split_sizes(chunks, split_size);
    split_sizes[chunks - 1] = split_size - (split_size * chunks - self.size(dim));
    return self.split_with_sizes(split_sizes, dim);
  } else {
    return self.split(split_size, dim);
  }
}

Tensor diagflat(const Tensor& self, int64_t offset) {
  return self.contiguous().view(-1).diag(offset);
}

Tensor diagonal(const Tensor& self, int64_t offset, int64_t dim1_, int64_t dim2_) {
  int64_t nDims = self.dim();
  int64_t dim1 = maybe_wrap_dim(dim1_, nDims);
  int64_t dim2 = maybe_wrap_dim(dim2_, nDims);
  AT_CHECK(dim1 != dim2, "diagonal dimensions cannot be identical ", dim1_, ", ", dim2_);
  int64_t diag_size;
  int64_t storage_offset = self.storage_offset();
  // compute storage offset and size for the diagonal
  // for positive values of offset (above the main diagonal)
  // "leftmost columns" (along dim2) are dropped
  // for negative values of offset (below the main diagonal)
  // "topmost rows" (along dim1) are dropped.
  // Note that we invert +/- in the second to absorb the negative
  // sign in the offset.
  if (offset >= 0) {
    diag_size = std::max<int64_t>(std::min(self.size(dim1), self.size(dim2)-offset), 0);
  } else {
    diag_size = std::max<int64_t>(std::min(self.size(dim1)+offset, self.size(dim2)), 0);
  }

  // NumPy allows you to specify offsets "off the end"; let's just be careful not to
  // set a ridiculous storage_offset in that case (technically it shouldn't matter
  // because there are no elements in the tensor, but let's be kosher).
  if (diag_size == 0) {
    // skip
  } else if (offset >= 0) {
    storage_offset += offset * self.stride(dim2);
  } else {
    storage_offset -= offset * self.stride(dim1);
  }

  // construct new size and stride: we drop dim1 and dim2 (maximum first for not changing the index of the minumum)
  // the new ("joint") dimension is appended to the end of the shape / stride to match numpy semantics
  auto sizes = self.sizes().vec();
  auto strides = self.strides().vec();
  sizes.erase(sizes.begin() + std::max(dim1, dim2));
  strides.erase(strides.begin() + std::max(dim1, dim2));
  sizes.erase(sizes.begin() + std::min(dim1, dim2));
  strides.erase(strides.begin() + std::min(dim1, dim2));
  sizes.push_back(diag_size);
  strides.push_back(self.stride(dim1)+self.stride(dim2));

  // return view with new parameters
  return self.as_strided(sizes, strides, storage_offset);
}

Tensor diag_embed(const Tensor& self, int64_t offset, int64_t dim1_, int64_t dim2_) {
  int64_t nDims = self.dim() + 1;
  int64_t dim1 = maybe_wrap_dim(dim1_, nDims);
  int64_t dim2 = maybe_wrap_dim(dim2_, nDims);
  AT_CHECK(dim1 != dim2, "diagonal dimensions cannot be identical ", dim1_, ", ", dim2_);
  int64_t new_dim_len = std::abs(offset) + self.size(-1);
  auto sizes = self.sizes().vec();
  sizes.pop_back();
  sizes.insert(sizes.begin() + std::min(dim1, dim2), new_dim_len);
  sizes.insert(sizes.begin() + std::max(dim1, dim2), new_dim_len);
  auto result = at::zeros(sizes, self.options());
  auto diag = result.diagonal(offset, dim1, dim2);
  diag.copy_(self);
  return result;
}

Tensor expand(const Tensor& self, IntArrayRef size, bool implicit) {
  // [expand implicit]
  // The implicit flag is set to true for any expand calls inserted by broadcast
  // operators in ExpandUtils.h This flag is recorded by the tracer to
  // distinguish between expands inserted by broadcasts and those explicitly
  // requested by the user, because it is legal to remove implicit expands
  // from the graph, but not legal to remove the explicit ones.
  AT_CHECK(size.size() >= (size_t)self.dim(),
           "expand(", self.type(), "{", self.sizes(), "}, size=", size,
           "): the number of sizes provided (", size.size(), ") ",
           "must be greater or equal to the number of dimensions in the tensor (",
           self.dim(), ")");

  std::vector<int64_t> expandedSizes;
  std::vector<int64_t> expandedStrides;
  std::tie(expandedSizes, expandedStrides) = inferExpandGeometry(self.sizes(), self.strides(), size);

  return self.as_strided(expandedSizes, expandedStrides);
}

Tensor expand_as(const Tensor& self, const Tensor& other) {
  return self.expand(other.sizes());
}

Tensor sum_to_size(const Tensor& self, IntArrayRef size) {
  AT_CHECK(is_expandable_to(size, self.sizes()),
           "size {", size, "} is not expandable to size {", self.sizes(), "}.");

  return sum_to(self, size);
}

Tensor as_strided(const Tensor& self, IntArrayRef size, IntArrayRef stride, optional<int64_t> storage_offset_) {
  auto storage_offset = storage_offset_.value_or(self.storage_offset());
  auto tid = self.type_id();
  AT_CHECK(
      tid == CPUTensorId() || tid == CUDATensorId(),
      "as_strided is only implemented for strided CPU and CUDA tensors.");
  auto result = detail::make_tensor<TensorImpl>(Storage(self.storage()), tid, false);
  setStrided(result, size, stride, storage_offset);
  return result;
}

Tensor &as_strided_(Tensor& self, IntArrayRef size, IntArrayRef stride, optional<int64_t> storage_offset_) {
  auto storage_offset = storage_offset_.value_or(self.storage_offset());
  setStrided(self, size, stride, storage_offset);
  return self;
}

Tensor narrow_copy_sparse(const Tensor& self, int64_t dim, int64_t start, int64_t length) {
  int64_t allDim = self.dim();
  int64_t end = start+length;
  AT_CHECK(allDim > 0, "narrow() cannot be applied to a 0-dim tensor.");
  AT_CHECK(dim >= 0 && dim < allDim,
    "Dimension ", dim, " out of range. Expecting 0 <= dim < ", allDim, ".");
  AT_CHECK(start >= 0 && length >= 0 && end <= self.size(dim),
    "Invalid range to narrow. range(start, start+length) must be a subset of range(0, ", self.size(dim), ").")
  Tensor indices = self._indices();
  int64_t sparse_dim = self.sparse_dim();

  std::vector<int64_t> new_sizes = self.sizes().vec();
  new_sizes[dim] = length;

  Tensor new_values;
  Tensor new_indices;
  if (dim < sparse_dim) {
    Tensor mask = (indices[dim] >= start).__and__((indices[dim] < end));
    new_indices = indices.masked_select(mask).view({sparse_dim, -1});
    new_indices[dim].sub_(start);
    Tensor nzIndices = mask.nonzero().view(-1);
    new_values = self._values().index_select(0, nzIndices);
  } else {
    /* This means we are narrowing on a dense dim, which is in effect just a
        regular narrow on _values() */
    new_indices = indices;
    int64_t dense_dim = dim - sparse_dim + 1;
    new_values = self._values().narrow_copy(dense_dim, start, length);
  }

  auto newTensor = at::sparse_coo_tensor(new_indices, new_values, new_sizes);
  return newTensor._coalesced_(self.is_coalesced());
}

Tensor narrow_copy_dense(const Tensor& self, int64_t dim, int64_t start, int64_t length){
    return self.narrow(dim, start, length).clone();
}

Tensor narrow(const Tensor& self, int64_t dim, int64_t start, int64_t length) {
  AT_CHECK(self.dim() > 0, "narrow() cannot be applied to a 0-dim tensor.");
  auto cur_size = self.size(dim);
  if (start != cur_size) {  // start being the end is valid, but not a valid dim specification.
    start = maybe_wrap_dim(start, cur_size);
  }
  AT_CHECK(length >= 0 && start <= cur_size - length,
           "start (", start, ") + length (", length, ") exceeds dimension size (", cur_size, ").");
  return at::slice(self, dim, start, start + length, 1);
}

Tensor permute(const Tensor& self, IntArrayRef dims) {
  auto nDims = self.dim();
  AT_CHECK(dims.size() == (size_t)nDims,
           "number of dims don't match in permute");
  auto oldSizes = self.sizes();
  auto oldStrides = self.strides();
  std::vector<int64_t> newSizes(nDims);
  std::vector<int64_t> newStrides(nDims);
  std::vector<bool> seen(nDims);
  for (int64_t i = 0; i < nDims; i++) {
    auto dim = maybe_wrap_dim(dims[i], nDims);
    AT_CHECK(!seen[dim],
             "repeated dim in permute");
    seen[dim] = true;
    newSizes[i] = oldSizes[dim];
    newStrides[i] = oldStrides[dim];
  }
  return self.as_strided(newSizes, newStrides);
}

<<<<<<< HEAD
Tensor permute_backwards(const Tensor & grad, IntList fwd_dims) {
  // invert the permutation
  auto ndims = fwd_dims.size();
  std::vector<int64_t> dims(ndims);
  for (size_t i = 0; i < ndims; i++) {
    dims[at::maybe_wrap_dim(fwd_dims[i], ndims)] = i;
  }
  return grad.permute(dims);
}

Tensor repeat(const Tensor& self, IntList repeats) {
=======
Tensor repeat(const Tensor& self, IntArrayRef repeats) {
>>>>>>> 0799a81c
  AT_CHECK(repeats.size() >= (size_t)self.dim(),
           "Number of dimensions of repeat dims can not be smaller than number of dimensions of tensor");

  // Add new leading dimensions to the tensor if the
  // number of target dimensions is larger than the
  // number of source dimensions.
  int64_t num_new_dimensions = repeats.size() - self.dim();
  std::vector<int64_t> padded_size(num_new_dimensions, 1);
  padded_size.insert(padded_size.end(), self.sizes().begin(), self.sizes().end());
  std::vector<int64_t> target_size(repeats.size());
  for(size_t idx = 0; idx < repeats.size(); ++idx) {
    target_size[idx] = padded_size[idx] * repeats[idx];
  }

  Tensor xtensor = self.expand(padded_size);

  Tensor result = at::empty(target_size, self.options());
  Tensor urtensor = at::alias(result);
  for (int64_t i = 0; i < xtensor.dim(); ++i) {
    // can't unfold with step 0, so make sure step is at least 1
    // (it doesn't matter what it is in that case, because the size is 0).
    urtensor = urtensor.unfold(i, xtensor.size(i), std::max<int64_t>(xtensor.size(i), 1));
  }

  urtensor.copy_(xtensor.expand_as(urtensor));

  return result;
}

Tensor reshape(const Tensor& self, IntArrayRef proposed_shape) {
  if (self.is_sparse()) {
    AT_ERROR("reshape is not implemented for sparse tensors");
  }
  auto shape = infer_size(proposed_shape, self.numel());
  if (auto stride = THTensor_compute_stride(self.sizes(), self.strides(), shape)) {
    return self.as_strided(shape, *stride);
  }
  return at::_unsafe_view(self.clone(), shape);
}

Tensor reshape_as(const Tensor& self, const Tensor& other) {
  return self.reshape(other.sizes());
}

Tensor select(const Tensor& self, int64_t dim, int64_t index) {
  int64_t ndim = self.dim();
  AT_CHECK(ndim > 0, "select() cannot be applied to a 0-dim tensor.");
  dim = maybe_wrap_dim(dim, ndim);
  auto size = self.size(dim);
  AT_CHECK(index >= -size && index < size,
           "select(): index ", index, " out of range for tensor of size ",
           self.sizes(), " at dimension ", dim);
  if (index < 0) {
    index += size;
  }
  auto sizes = self.sizes().vec();
  auto strides = self.strides().vec();
  auto storage_offset = self.storage_offset() + index * strides[dim];
  sizes.erase(sizes.begin() + dim);
  strides.erase(strides.begin() + dim);
  return self.as_strided(sizes, strides, storage_offset);
}

Tensor select_backward(const Tensor& grad, IntList input_sizes, int64_t dim, int64_t index) {
  auto grad_input = at::zeros(input_sizes, grad.options());
  grad_input.select(dim, index).copy_(grad);
  return grad_input;
}

Tensor slice(const Tensor& self, int64_t dim, int64_t start, int64_t end, int64_t step) {
  int64_t ndim = self.dim();
  AT_CHECK(ndim > 0, "slice() cannot be applied to a 0-dim tensor.");
  dim = maybe_wrap_dim(dim, ndim);
  auto sizes = self.sizes().vec();
  auto strides = self.strides().vec();
  // TODO: support negative strides
  AT_CHECK(step > 0, "slice step must be positive");
  if (start < 0) {
    start += sizes[dim];
  }
  if (end < 0) {
    end += sizes[dim];
  }
  if (start < 0) {
    start = 0;
  } else if (start >= sizes[dim]) {
    start = sizes[dim];
  }
  if (end < start) {
    end = start;
  } else if (end >= sizes[dim]) {
    end = sizes[dim];
  }
  auto storage_offset = self.storage_offset() + start * strides[dim];
  auto len = end - start;
  sizes[dim] = (len + step - 1) / step;  // round-up
  strides[dim] *= step;
  return self.as_strided(sizes, strides, storage_offset);
}

Tensor slice_backward(const Tensor& grad, IntList input_sizes, int64_t dim, int64_t start, int64_t end, int64_t step) {
  auto grad_input = at::zeros(input_sizes, grad.options());
  grad_input.slice(dim, start, end, step).copy_(grad);
  return grad_input;
}

std::vector<Tensor> split(const Tensor& self, int64_t split_size, int64_t dim) {
  AT_CHECK(self.dim() != 0, "split expects at least a 1-dimensional tensor");
  AT_CHECK(split_size >= 0,  "split expects split_size be non-negative, but got split_size=", split_size);
  int64_t dim_size = self.size(dim);
  AT_CHECK(split_size > 0 || self.size(dim) == 0,
           "split_size can only be 0 if dimension size is 0, "
           "but got dimension size of ", dim_size);
  // if split_size is 0 and dimension size is 0, there is 1 split.
  int64_t num_splits = 1;
  if (split_size != 0) {
    // ensuring num_splits is at least 1 makes consistent the case where split_size > dim_size
    // (returns a single split).  We might want to error here, but keep it for BC.
    num_splits = std::max<int64_t>((dim_size + split_size - 1) / split_size, 1);
  }
  std::vector<Tensor> splits(num_splits);
  int64_t last_split_size = split_size - (split_size * num_splits - dim_size);

  for (int64_t i = 0; i < num_splits; ++i) {
    auto length = i < num_splits - 1 ? split_size : last_split_size;
    splits[i] = self.narrow(dim, i * split_size, length);
  }
  return splits;
}

std::vector<Tensor> split_with_sizes(const Tensor& self, IntArrayRef split_sizes, int64_t dim) {
  AT_CHECK(self.dim() != 0, "split expects at least a 1-dimensional tensor");
  int64_t dim_size = self.size(dim);
  int64_t num_splits = split_sizes.size();
  std::vector<Tensor> splits(num_splits);
  int64_t start_idx = 0;
  int64_t i;

  for (i = 0; i < num_splits; ++i) {
    auto length = split_sizes[i];
    AT_CHECK(length >= 0,
             "split_with_sizes expects split_sizes have only non-negative ",
             "entries, but got split_sizes=", split_sizes);
    splits[i] = self.narrow(dim, start_idx, length);
    start_idx += length;
  }
  AT_CHECK(start_idx == dim_size,
           "split_with_sizes expects split_sizes to sum exactly to ", dim_size,
           " (input tensor's size at dimension ", dim, "), ", "but got split_sizes=", split_sizes);
  return splits;
}

static inline std::vector<Tensor> get_stack_inputs(TensorList tensors, int64_t dim) {
  std::vector<Tensor> inputs(tensors.size());
  for (size_t i = 0; i < tensors.size(); ++i) {
    inputs[i] = tensors[i].unsqueeze(dim);
  }
  return inputs;
}

Tensor stack(TensorList tensors, int64_t dim) {
  AT_CHECK(tensors.size() > 0,
           "stack expects a non-empty TensorList");
  dim = maybe_wrap_dim(dim, tensors[0].dim() + 1);
  return at::cat(get_stack_inputs(tensors, dim), dim);
}

Tensor& stack_out(Tensor& result, TensorList tensors, int64_t dim) {
  AT_CHECK(tensors.size() > 0,
           "stack expects a non-empty TensorList");
  dim = maybe_wrap_dim(dim, tensors[0].dim() + 1);
  return at::cat_out(result, get_stack_inputs(tensors, dim), dim);
}

static inline Tensor & sparse_transpose_(Tensor & self, int64_t dim0, int64_t dim1) {
  int64_t nsparse_dim = self.sparse_dim();
  AT_CHECK(dim0 < nsparse_dim && dim1 < nsparse_dim,
           "sparse transpose: transposed dimensions must be sparse ",
           "Got sparse_dim: ", nsparse_dim, ", d0: ", dim0, ", d1: ", dim1);

  if (self._indices().numel() == 0 && self._values().numel() == 0) {
    auto sizes = self.sizes().vec();
    std::swap(sizes[dim0], sizes[dim1]);

    at::sparse::get_sparse_impl(self)->raw_resize_(self.sparse_dim(), self.dense_dim(), sizes);
  } else {
    auto indices = self._indices();
    auto row0 = indices.select(0, dim0);
    auto row1 = indices.select(0, dim1);

    // swap row0 and row1
    auto tmp = at::zeros_like(row0);
    tmp.copy_(row0);
    row0.copy_(row1);
    row1.copy_(tmp);

    self._coalesced_(false);

    auto sizes = self.sizes().vec();
    std::swap(sizes[dim0], sizes[dim1]);

    at::sparse::get_sparse_impl(self)->raw_resize_(self._indices().size(0), self._values().dim() - 1, sizes);
  }
  return self;
}

Tensor & transpose_(Tensor & self, int64_t dim0, int64_t dim1) {
  auto ndims = self.dim();
  dim0 = maybe_wrap_dim(dim0, ndims);
  dim1 = maybe_wrap_dim(dim1, ndims);
  if (dim0 == dim1) {
    return self;
  }

  if (self.is_sparse()) {
    return sparse_transpose_(self, dim0, dim1);
  }

  auto strides = self.strides().vec();
  auto sizes = self.sizes().vec();
  std::swap(strides[dim0], strides[dim1]);
  std::swap(sizes[dim0], sizes[dim1]);
  return self.as_strided_(sizes, strides);
}

Tensor transpose(const Tensor & self, int64_t dim0, int64_t dim1) {
  auto ndims = self.dim();
  dim0 = maybe_wrap_dim(dim0, ndims);
  dim1 = maybe_wrap_dim(dim1, ndims);
  if (dim0 == dim1) {
    return self;
  }

  if (self.is_sparse()) {
    Tensor self_clone = self.clone();  // yes, this is what THS does
    return sparse_transpose_(self_clone, dim0, dim1);
  }

  auto strides = self.strides().vec();
  auto sizes = self.sizes().vec();
  std::swap(strides[dim0], strides[dim1]);
  std::swap(sizes[dim0], sizes[dim1]);
  return self.as_strided(sizes, strides);
}

static void check_t(const Tensor& self, const char *fn) {
  if (self.is_sparse()) {
    int64_t sparse_dim = self.sparse_dim();
    int64_t dense_dim = self.dense_dim();
    AT_CHECK(sparse_dim == 2 && dense_dim == 0,
             fn, " expects a tensor with 2 sparse and 0 dense dimensions, but got ",
             sparse_dim, " sparse and ", dense_dim, " dense dimensions");
  } else if (self.dim() != 2) {
    AT_ERROR(fn, " expects a 2D tensor, but self is ", self.dim(), "D");
  }
}

Tensor t(const Tensor & self) {
  check_t(self, "t()");
  return self.transpose(0, 1);
}

Tensor & t_(Tensor & self) {
  check_t(self, "t_()");
  return self.transpose_(0, 1);
}

std::tuple<std::vector<int64_t>, std::vector<int64_t> >
inferSqueezeGeometry(const Tensor &tensor) {
  std::vector<int64_t> sizes;
  std::vector<int64_t> strides;

  for(int64_t d = 0; d < tensor.dim(); d++) {
    if(tensor.sizes()[d] != 1) {
      sizes.push_back(tensor.sizes()[d]);
      strides.push_back(tensor.strides()[d]);
    }
  }

  return std::make_tuple(sizes, strides);
}

std::tuple<std::vector<int64_t>, std::vector<int64_t> >
inferSqueezeGeometry(const Tensor& tensor, int64_t dim) {
  std::vector<int64_t> sizes;
  std::vector<int64_t> strides;

  for(int64_t d = 0; d < tensor.dim(); d++) {
    if(d != dim || tensor.sizes()[dim] != 1) {
      sizes.push_back(tensor.sizes()[d]);
      strides.push_back(tensor.strides()[d]);
    }
  }
  return std::make_tuple(sizes, strides);
}

std::tuple<std::vector<int64_t>, std::vector<int64_t> >
inferUnsqueezeGeometry(const Tensor& tensor, int64_t dim) {
  auto sizes = tensor.sizes().vec();
  auto strides = tensor.strides().vec();
  int64_t new_stride = dim >= tensor.dim() ? 1 : sizes[dim] * strides[dim];
  sizes.insert(sizes.begin() + dim, 1);
  strides.insert(strides.begin() + dim, new_stride);

  return std::make_tuple(sizes, strides);
}

Tensor squeeze(const Tensor& self) {
  auto g = inferSqueezeGeometry(self);
  return self.as_strided(std::get<0>(g), std::get<1>(g));
}

Tensor unsqueeze_to(const Tensor & self, IntList sizes) {
  auto result = self;

  int64_t nDims = sizes.size();
  for (int64_t dim = 0; dim < nDims; dim++) {
    if (sizes[dim] == 1) {
      result = result.unsqueeze(dim);
    }
  }
  return result;
}

Tensor unsqueeze_to(const Tensor & self, int64_t dim, IntList sizes) {
  dim = at::maybe_wrap_dim(dim, sizes.size());
  // in NumPy it's not an error to unsqueeze a scalar, but we still need to avoided
  // unsqueezing in the backward.
  if (sizes.size() > 0 && sizes[dim] == 1) {
    return self.unsqueeze(dim);
  }
  return self;
}

Tensor squeeze(const Tensor& self, int64_t dim) {
  int64_t dims = self.dim();
  dim = maybe_wrap_dim(dim, dims);

  if (dims == 0 || self.sizes()[dim] != 1) {
    return self.as_strided(self.sizes(), self.strides());
  }
  auto g = inferSqueezeGeometry(self, dim);
  return self.as_strided(std::get<0>(g), std::get<1>(g));
}

Tensor & squeeze_(Tensor& self) {
  auto g = inferSqueezeGeometry(self);
  return self.as_strided_(std::get<0>(g), std::get<1>(g));
}

Tensor & squeeze_(Tensor& self, int64_t dim) {
  int64_t dims = self.dim();
  dim = maybe_wrap_dim(dim, self.dim());

  if (dims == 0 || self.sizes()[dim] != 1) {
    return self.as_strided_(self.sizes(), self.strides());
  }
  auto g = inferSqueezeGeometry(self, dim);
  return self.as_strided_(std::get<0>(g), std::get<1>(g));
}

// _unsafe_view() differs from view() in that the returned tensor isn't treated
// as a view for the purposes of automatic differentiation. (It's not listed in
// VIEW_FUNCTIONS in gen_autograd.py).  It's only safe to use if the `self` tensor
// is temporary. For example, the viewed tensor here (a + b) is discarded immediately
// after viewing:
//
//  res = at::_unsafe_view(a + b, size);
//
// This is a hack because in-place operations on tensors treated like views
// can be much more expensive than the same operations on non-view tensors.
Tensor _unsafe_view(const Tensor& self, IntArrayRef size) {
  return self.view(size);
}

static Tensor unsqueeze_sparse(Tensor const &self, int64_t dim /* should already be wrapped */) {
  int64_t sparse_dim = self.sparse_dim();
  int64_t dense_dim = self.dense_dim();
  auto indices = self._indices();
  auto sizes = self.sizes().vec();
  sizes.insert(sizes.begin() + dim, 1);
  if (dim <= sparse_dim) {
    auto new_indices = native::cat({
      indices.narrow(0, 0, dim),
      native::zeros({1, indices.size(1)}, indices.options().dtype(kLong)),
      indices.narrow(0, dim, indices.size(0) - dim)
    });
    return _sparse_coo_tensor_with_dims_and_tensors(
        sparse_dim + 1, dense_dim, sizes, new_indices, self._values(), self.options());
  } else {
    return _sparse_coo_tensor_with_dims_and_tensors(
        sparse_dim, dense_dim + 1, sizes, indices, self._values().unsqueeze(dim - sparse_dim + 1), self.options());
  }
}

Tensor unsqueeze(const Tensor& self, int64_t dim) {
  dim = maybe_wrap_dim(dim, self.dim() + 1);

  if (self.is_sparse()) {
    return unsqueeze_sparse(self, dim);
  } else {
    auto g = inferUnsqueezeGeometry(self, dim);
    return self.as_strided(std::get<0>(g), std::get<1>(g));
  }
}

Tensor & unsqueeze_(Tensor& self, int64_t dim) {
  dim = maybe_wrap_dim(dim, self.dim() + 1);

  auto g = inferUnsqueezeGeometry(self, dim);
  return self.as_strided_(std::get<0>(g), std::get<1>(g));
}

Tensor flatten(const Tensor& self, int64_t start_dim, int64_t end_dim) {
  start_dim = maybe_wrap_dim(start_dim, self.dim());
  end_dim = maybe_wrap_dim(end_dim, self.dim());
  AT_CHECK(start_dim <= end_dim, "flatten() has invalid args: start_dim cannot come after end_dim");

  if (start_dim == end_dim) {
    return self;
  }

  // We don't want to infer_size on the entire shape, because that can give us an extra degree
  // of freedom we don't want; for example, consider shape [0, 1, 3, 0], with start_dim=1, end_dim=2.
  // It's clear we want result shape [0, 3, 0] but passing [0, -1, 0] to infer_size means the -1
  // can take on any value and satisfy the constraints.
  auto slice_numel = prod_intlist(self.sizes().slice(start_dim, end_dim - start_dim + 1));
  std::vector<int64_t> shape;
  shape.reserve(self.dim() - end_dim + start_dim);
  for (int64_t i = 0; i < start_dim; i++) {
    shape.push_back(self.size(i));
  }
  shape.push_back(slice_numel);
  for (int64_t i = end_dim + 1; i < self.dim(); i++) {
    shape.push_back(self.size(i));
  }

  return self.reshape(shape);
}

Tensor view_as(const Tensor& self, const Tensor& other) {
  return self.view(other.sizes());
}

int64_t numel(const Tensor& self) {
  return self.unsafeGetTensorImpl()->numel();
}

std::vector<Tensor> unbind(const Tensor &self, int64_t dim) {
  dim = maybe_wrap_dim(dim, self.dim());
  int64_t size = self.size(dim);
  std::vector<Tensor> tensors(size);
  for (int i = 0; i < size; i++) {
    tensors[i] = self.select(dim, i);
  }
  return tensors;
}

std::vector<Tensor> meshgrid(TensorList tensors) {
  int64_t size = tensors.size();
  AT_CHECK(size > 0, "meshgrid expects a non-empty TensorList");
  std::vector<int64_t> shape(size);
  for(int64_t i = 0; i < size; i++) {
    switch (tensors[i].dim()) {
    case 0:
      shape[i] = 1;
      break;
    case 1:
      shape[i] = tensors[i].size(0);
      break;
    default:
      AT_ERROR("Expected scalar or 1D tensor in the tensor list but got: ", tensors[i]);
    }
  }
  for(int64_t i = 0; i < size - 1; i++){
      AT_CHECK(tensors[i].dtype() == tensors[i+1].dtype(), "meshgrid expects all tensors to have the same dtype");
      AT_CHECK(tensors[i].device() == tensors[i+1].device(), "meshgrid expects all tensors to have the same device");
  }
  std::vector<Tensor> grids;
  for(int64_t i = 0; i < size; i++) {
    std::vector<int64_t> view_shape(size, 1);
    view_shape[i] = -1;
    grids.push_back(tensors[i].view(view_shape).expand(shape));
  }
  return grids;
}
}

}<|MERGE_RESOLUTION|>--- conflicted
+++ resolved
@@ -384,8 +384,7 @@
   return self.as_strided(newSizes, newStrides);
 }
 
-<<<<<<< HEAD
-Tensor permute_backwards(const Tensor & grad, IntList fwd_dims) {
+Tensor permute_backwards(const Tensor & grad, IntArrayRef fwd_dims) {
   // invert the permutation
   auto ndims = fwd_dims.size();
   std::vector<int64_t> dims(ndims);
@@ -395,10 +394,7 @@
   return grad.permute(dims);
 }
 
-Tensor repeat(const Tensor& self, IntList repeats) {
-=======
 Tensor repeat(const Tensor& self, IntArrayRef repeats) {
->>>>>>> 0799a81c
   AT_CHECK(repeats.size() >= (size_t)self.dim(),
            "Number of dimensions of repeat dims can not be smaller than number of dimensions of tensor");
 
@@ -462,7 +458,7 @@
   return self.as_strided(sizes, strides, storage_offset);
 }
 
-Tensor select_backward(const Tensor& grad, IntList input_sizes, int64_t dim, int64_t index) {
+Tensor select_backward(const Tensor& grad, IntArrayRef input_sizes, int64_t dim, int64_t index) {
   auto grad_input = at::zeros(input_sizes, grad.options());
   grad_input.select(dim, index).copy_(grad);
   return grad_input;
@@ -499,7 +495,7 @@
   return self.as_strided(sizes, strides, storage_offset);
 }
 
-Tensor slice_backward(const Tensor& grad, IntList input_sizes, int64_t dim, int64_t start, int64_t end, int64_t step) {
+Tensor slice_backward(const Tensor& grad, IntArrayRef input_sizes, int64_t dim, int64_t start, int64_t end, int64_t step) {
   auto grad_input = at::zeros(input_sizes, grad.options());
   grad_input.slice(dim, start, end, step).copy_(grad);
   return grad_input;
@@ -711,7 +707,7 @@
   return self.as_strided(std::get<0>(g), std::get<1>(g));
 }
 
-Tensor unsqueeze_to(const Tensor & self, IntList sizes) {
+Tensor unsqueeze_to(const Tensor & self, IntArrayRef sizes) {
   auto result = self;
 
   int64_t nDims = sizes.size();
@@ -723,7 +719,7 @@
   return result;
 }
 
-Tensor unsqueeze_to(const Tensor & self, int64_t dim, IntList sizes) {
+Tensor unsqueeze_to(const Tensor & self, int64_t dim, IntArrayRef sizes) {
   dim = at::maybe_wrap_dim(dim, sizes.size());
   // in NumPy it's not an error to unsqueeze a scalar, but we still need to avoided
   // unsqueezing in the backward.
